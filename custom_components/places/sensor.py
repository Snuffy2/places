"""
Place Support for OpenStreetMap Geocode sensors.

Original Author:  Jim Thompson
Subsequent Authors: Ian Richardson & Snuffy2

Description:
  Provides a sensor with a variable state consisting of reverse geocode (place) details for a linked device_tracker entity that provides GPS co-ordinates (ie owntracks, icloud)
  Allows you to specify a 'home_zone' for each device and calculates distance from home and direction of travel.
  Configuration Instructions are on GitHub.

GitHub: https://github.com/custom-components/places
"""

import hashlib
import json
import logging
import os
from datetime import datetime, timedelta
from math import asin, cos, radians, sin, sqrt

import homeassistant.helpers.config_validation as cv
import requests
import voluptuous as vol
from homeassistant import config_entries, core
from homeassistant.components.sensor import PLATFORM_SCHEMA
from homeassistant.const import (
    ATTR_FRIENDLY_NAME,
    ATTR_GPS_ACCURACY,
    CONF_API_KEY,
    CONF_LATITUDE,
    CONF_LONGITUDE,
    CONF_NAME,
    CONF_PLATFORM,
    CONF_SCAN_INTERVAL,
    CONF_STATE,
    EVENT_HOMEASSISTANT_START,
    Platform,
)
from homeassistant.helpers.entity import Entity
from homeassistant.helpers.entity_platform import AddEntitiesCallback
from homeassistant.helpers.event import async_call_later, async_track_state_change_event
from homeassistant.util import slugify

try:
    use_issue_reg = True
    from homeassistant.helpers.issue_registry import IssueSeverity, async_create_issue
except:
    use_issue_reg = False

from homeassistant.helpers.typing import ConfigType, DiscoveryInfoType
from homeassistant.util import Throttle
from homeassistant.util.location import distance
from urllib3.exceptions import NewConnectionError

from .const import (
    ATTR_CITY,
    ATTR_COUNTRY,
    ATTR_COUNTY,
    ATTR_DEVICETRACKER_ID,
    ATTR_DEVICETRACKER_ZONE,
    ATTR_DEVICETRACKER_ZONE_NAME,
    ATTR_DIRECTION_OF_TRAVEL,
    ATTR_DISTANCE_KM,
    ATTR_DISTANCE_M,
    ATTR_FORMATTED_ADDRESS,
    ATTR_FORMATTED_PLACE,
    ATTR_HOME_LATITUDE,
    ATTR_HOME_LONGITUDE,
    ATTR_HOME_ZONE,
    ATTR_LAST_PLACE_NAME,
    ATTR_LATITUDE,
    ATTR_LATITUDE_OLD,
    ATTR_LOCATION_CURRENT,
    ATTR_LOCATION_PREVIOUS,
    ATTR_LONGITUDE,
    ATTR_LONGITUDE_OLD,
    ATTR_MAP_LINK,
    ATTR_MTIME,
    ATTR_OPTIONS,
    ATTR_OSM_DETAILS_DICT,
    ATTR_OSM_DICT,
    ATTR_OSM_ID,
    ATTR_OSM_TYPE,
    ATTR_PICTURE,
    ATTR_PLACE_CATEGORY,
    ATTR_PLACE_NAME,
    ATTR_PLACE_NEIGHBOURHOOD,
    ATTR_PLACE_TYPE,
    ATTR_POSTAL_CODE,
    ATTR_POSTAL_TOWN,
    ATTR_REGION,
    ATTR_STATE_ABBR,
    ATTR_STREET,
    ATTR_STREET_NUMBER,
    ATTR_WIKIDATA_DICT,
    ATTR_WIKIDATA_ID,
    CONF_DEVICETRACKER_ID,
    CONF_EXTENDED_ATTR,
    CONF_HOME_ZONE,
    CONF_LANGUAGE,
    CONF_MAP_PROVIDER,
    CONF_MAP_ZOOM,
    CONF_OPTIONS,
    CONF_SHOW_TIME,
    CONF_YAML_HASH,
    DEFAULT_EXTENDED_ATTR,
    DEFAULT_HOME_ZONE,
    DEFAULT_MAP_PROVIDER,
    DEFAULT_MAP_ZOOM,
    DEFAULT_OPTION,
    DEFAULT_SHOW_TIME,
    DOMAIN,
    HOME_LOCATION_DOMAINS,
    TRACKING_DOMAINS,
)

_LOGGER = logging.getLogger(__name__)
THROTTLE_INTERVAL = timedelta(seconds=600)
SCAN_INTERVAL = timedelta(seconds=30)
<<<<<<< HEAD
PLACES_JSON_FOLDER = "custom_components/places/json_sensors"
try:
    os.makedirs(PLACES_JSON_FOLDER, exist_ok=True)
except OSError as e:
    _LOGGER.warning(
        "(" + self._name + ") OSError creating folder for JSON sensor files: " + str(e)
    )
except Exception as e:
    _LOGGER.warning(
        "("
        + self._name
        + ") Unknown Exception creating folder for JSON sensor files: "
        + str(e)
    )
=======
ICON = "mdi:map-search-outline"
_LOGGER = logging.getLogger(__name__)
>>>>>>> a92fb961

PLATFORM_SCHEMA = PLATFORM_SCHEMA.extend(
    {
        vol.Required(CONF_DEVICETRACKER_ID): cv.string,
        vol.Optional(CONF_API_KEY): cv.string,
        vol.Optional(CONF_OPTIONS, default=DEFAULT_OPTION): cv.string,
        vol.Optional(CONF_HOME_ZONE, default=DEFAULT_HOME_ZONE): cv.string,
        vol.Optional(CONF_NAME): cv.string,
        vol.Optional(CONF_MAP_PROVIDER, default=DEFAULT_MAP_PROVIDER): cv.string,
        vol.Optional(CONF_MAP_ZOOM, default=DEFAULT_MAP_ZOOM): cv.positive_int,
        vol.Optional(CONF_LANGUAGE): cv.string,
        vol.Optional(CONF_EXTENDED_ATTR, default=DEFAULT_EXTENDED_ATTR): cv.boolean,
        vol.Optional(CONF_SHOW_TIME, default=DEFAULT_SHOW_TIME): cv.boolean,
    }
)


async def async_setup_platform(
    hass: core.HomeAssistant,
    config: ConfigType,
    async_add_entities: AddEntitiesCallback,
    discovery_info: DiscoveryInfoType = None,
) -> None:
    """Set up places sensor from YAML."""

    @core.callback
    def schedule_import(_):
        """Schedule delayed import after HA is fully started."""
        _LOGGER.debug("[YAML Import] Awaiting HA Startup before importing")
        async_call_later(hass, 10, do_import)

    @core.callback
    def do_import(_):
        """Process YAML import."""
        _LOGGER.debug("[YAML Import] HA Started, proceeding")
        if validate_import():
            _LOGGER.warning(
                "[YAML Import] New YAML sensor, importing: "
                + str(import_config.get(CONF_NAME))
            )

            if use_issue_reg and import_config is not None:
                async_create_issue(
                    hass,
                    DOMAIN,
                    "deprecated_yaml",
                    is_fixable=False,
                    severity=IssueSeverity.WARNING,
                    translation_key="deprecated_yaml",
                )

            hass.async_create_task(
                hass.config_entries.flow.async_init(
                    DOMAIN,
                    context={"source": config_entries.SOURCE_IMPORT},
                    data=import_config,
                )
            )
        else:
            _LOGGER.debug("[YAML Import] Failed validation, not importing")

    @core.callback
    def validate_import():
        if CONF_DEVICETRACKER_ID not in import_config:
            # device_tracker not defined in config
            ERROR = "[YAML Validate] Not importing: devicetracker_id not defined in the YAML places sensor definition"
            _LOGGER.error(ERROR)
            return False
        elif import_config[CONF_DEVICETRACKER_ID] is None:
            # device_tracker not defined in config
            ERROR = "[YAML Validate] Not importing: devicetracker_id not defined in the YAML places sensor definition"
            _LOGGER.error(ERROR)
            return False
        _LOGGER.debug(
            "[YAML Validate] devicetracker_id: "
            + str(import_config[CONF_DEVICETRACKER_ID])
        )
        if import_config[CONF_DEVICETRACKER_ID].split(".")[0] not in TRACKING_DOMAINS:
            # entity isn't in supported type
            ERROR = (
                "[YAML Validate] Not importing: devicetracker_id: "
                + str(import_config[CONF_DEVICETRACKER_ID])
                + " is not one of the supported types: "
                + str(list(TRACKING_DOMAINS))
            )
            _LOGGER.error(ERROR)
            return False
        elif not hass.states.get(import_config[CONF_DEVICETRACKER_ID]):
            # entity doesn't exist
            ERROR = (
                "[YAML Validate] Not importing: devicetracker_id: "
                + str(import_config[CONF_DEVICETRACKER_ID])
                + " doesn't exist"
            )
            _LOGGER.error(ERROR)
            return False

        if import_config[CONF_DEVICETRACKER_ID].split(".")[0] in [
            Platform.SENSOR
        ] and not (
            CONF_LATITUDE
            in hass.states.get(import_config[CONF_DEVICETRACKER_ID]).attributes
            and CONF_LONGITUDE
            in hass.states.get(import_config[CONF_DEVICETRACKER_ID]).attributes
        ):
            _LOGGER.debug(
                "[YAML Validate] devicetracker_id: "
                + str(import_config[CONF_DEVICETRACKER_ID])
                + " - "
                + CONF_LATITUDE
                + "= "
                + str(
                    hass.states.get(
                        import_config[CONF_DEVICETRACKER_ID]
                    ).attributes.get(CONF_LATITUDE)
                )
            )
            _LOGGER.debug(
                "[YAML Validate] devicetracker_id: "
                + str(import_config[CONF_DEVICETRACKER_ID])
                + " - "
                + CONF_LONGITUDE
                + "= "
                + str(
                    hass.states.get(
                        import_config[CONF_DEVICETRACKER_ID]
                    ).attributes.get(CONF_LONGITUDE)
                )
            )
            ERROR = (
                "[YAML Validate] Not importing: devicetracker_id: "
                + import_config[CONF_DEVICETRACKER_ID]
                + " doesnt have latitude/longitude as attributes"
            )
            _LOGGER.error(ERROR)
            return False

        if CONF_HOME_ZONE in import_config:
            if import_config[CONF_HOME_ZONE] is None:
                # home zone not defined in config
                ERROR = "[YAML Validate] Not importing: home_zone is blank in the YAML places sensor definition"
                _LOGGER.error(ERROR)
                return False
            _LOGGER.debug(
                "[YAML Validate] home_zone: " + str(import_config[CONF_HOME_ZONE])
            )

            if import_config[CONF_HOME_ZONE].split(".")[0] not in HOME_LOCATION_DOMAINS:
                # entity isn't in supported type
                ERROR = (
                    "[YAML Validate] Not importing: home_zone: "
                    + str(import_config[CONF_HOME_ZONE])
                    + " is not one of the supported types: "
                    + str(list(HOME_LOCATION_DOMAINS))
                )
                _LOGGER.error(ERROR)
                return False
            elif not hass.states.get(import_config[CONF_HOME_ZONE]):
                # entity doesn't exist
                ERROR = (
                    "[YAML Validate] Not importing: home_zone: "
                    + str(import_config[CONF_HOME_ZONE])
                    + " doesn't exist"
                )
                _LOGGER.error(ERROR)
                return False

        # Generate pseudo-unique id using MD5 and store in config to try to prevent reimporting already imported yaml sensors.
        string_to_hash = (
            import_config.get(CONF_NAME)
            + import_config.get(CONF_DEVICETRACKER_ID)
            + import_config.get(CONF_HOME_ZONE)
        )
        # _LOGGER.debug(
        #    "[YAML Validate] string_to_hash: " + str(string_to_hash)
        # )
        yaml_hash_object = hashlib.md5(string_to_hash.encode())
        yaml_hash = yaml_hash_object.hexdigest()

        import_config.setdefault(CONF_YAML_HASH, yaml_hash)
        _LOGGER.debug("[YAML Validate] final import_config: " + str(import_config))

        all_yaml_hashes = []
        if (
            DOMAIN in hass.data
            and hass.data[DOMAIN] is not None
            and hass.data[DOMAIN].values() is not None
        ):
            for m in list(hass.data[DOMAIN].values()):
                if CONF_YAML_HASH in m:
                    all_yaml_hashes.append(m[CONF_YAML_HASH])

        _LOGGER.debug(
            "[YAML Validate] YAML hash: " + str(import_config.get(CONF_YAML_HASH))
        )
        _LOGGER.debug(
            "[YAML Validate] All existing YAML hashes: " + str(all_yaml_hashes)
        )
        if import_config[CONF_YAML_HASH] not in all_yaml_hashes:
            return True
        else:
            _LOGGER.info(
                "[YAML Validate] YAML sensor already imported, ignoring: "
                + str(import_config.get(CONF_NAME))
            )
            return False

    import_config = dict(config)
    _LOGGER.debug("[YAML Import] initial import_config: " + str(import_config))
    import_config.pop(CONF_PLATFORM, 1)
    import_config.pop(CONF_SCAN_INTERVAL, 1)

    hass.bus.async_listen_once(EVENT_HOMEASSISTANT_START, schedule_import)


async def async_setup_entry(
    hass: core.HomeAssistant,
    config_entry: config_entries.ConfigEntry,
    async_add_entities,
) -> None:
    """Setup the sensor platform with a config_entry (config_flow)."""

    # _LOGGER.debug("[aync_setup_entity] all entities: " +
    #              str(hass.data[DOMAIN]))

    config = hass.data[DOMAIN][config_entry.entry_id]
    unique_id = config_entry.entry_id
    name = config.get(CONF_NAME)
    # _LOGGER.debug("[async_setup_entry] name: " + str(name))
    # _LOGGER.debug("[async_setup_entry] unique_id: " + str(unique_id))
    # _LOGGER.debug("[async_setup_entry] config: " + str(config))

    async_add_entities(
        [Places(hass, config, config_entry, name, unique_id)], update_before_add=True
    )


class Places(Entity):
    """Representation of a Places Sensor."""

    def __init__(self, hass, config, config_entry, name, unique_id):
        """Initialize the sensor."""
        _LOGGER.info("(" + str(name) + ") [Init] Places sensor: " + str(name))

        self.initial_update = True
        self._config = config
        self._config_entry = config_entry
        self._hass = hass
        self._name = name
        self._unique_id = unique_id
        self._icon = ICON
        self._api_key = config.setdefault(CONF_API_KEY)
        self._options = config.setdefault(CONF_OPTIONS, DEFAULT_OPTION).lower()
        self._devicetracker_id = config.get(CONF_DEVICETRACKER_ID).lower()
        self._home_zone = config.setdefault(CONF_HOME_ZONE, DEFAULT_HOME_ZONE).lower()
        self._map_provider = config.setdefault(
            CONF_MAP_PROVIDER, DEFAULT_MAP_PROVIDER
        ).lower()
        self._map_zoom = int(config.setdefault(CONF_MAP_ZOOM, DEFAULT_MAP_ZOOM))
        self._language = config.setdefault(CONF_LANGUAGE)
        self._language = (
            self._language.replace(" ", "").strip()
            if self._language is not None
            else None
        )
        self._extended_attr = config.setdefault(
            CONF_EXTENDED_ATTR, DEFAULT_EXTENDED_ATTR
        )

        self._show_time = config.setdefault(CONF_SHOW_TIME, DEFAULT_SHOW_TIME)
        self._json_filename = "places-" + slugify(str(self._unique_id)) + ".json"
        _LOGGER.debug(
            "(" + self._name + ") [Init] JSON Filename: " + self._json_filename
        )

        self._state = None
        home_latitude = None
        home_longitude = None

        if (
            hasattr(self, "_home_zone")
            and hass.states.get(self._home_zone) is not None
            and CONF_LATITUDE in hass.states.get(self._home_zone).attributes
            and hass.states.get(self._home_zone).attributes.get(CONF_LATITUDE)
            is not None
            and self.is_float(
                hass.states.get(self._home_zone).attributes.get(CONF_LATITUDE)
            )
        ):
            home_latitude = str(
                hass.states.get(self._home_zone).attributes.get(CONF_LATITUDE)
            )
        if (
            hasattr(self, "_home_zone")
            and hass.states.get(self._home_zone) is not None
            and CONF_LONGITUDE in hass.states.get(self._home_zone).attributes
            and hass.states.get(self._home_zone).attributes.get(CONF_LONGITUDE)
            is not None
            and self.is_float(
                hass.states.get(self._home_zone).attributes.get(CONF_LONGITUDE)
            )
        ):
            home_longitude = str(
                hass.states.get(self._home_zone).attributes.get(CONF_LONGITUDE)
            )

        self._entity_picture = (
            hass.states.get(self._devicetracker_id).attributes.get("entity_picture")
            if hass.states.get(self._devicetracker_id)
            else None
        )

        self._street_number = None
        self._street = None
        self._city = None
        self._postal_town = None
        self._postal_code = None
        self._city = None
        self._region = None
        self._state_abbr = None
        self._country = None
        self._county = None
        self._formatted_address = None
        self._place_type = None
        self._place_name = None
        self._place_category = None
        self._place_neighbourhood = None
        self._home_latitude = home_latitude
        self._home_longitude = home_longitude
        self._latitude_old = None
        self._longitude_old = None
        self._latitude = None
        self._longitude = None
        self._devicetracker_zone = None
        self._devicetracker_zone_name = None
        self._mtime = str(datetime.now())
        self._last_place_name = None
        self._distance_km = 0
        self._distance_m = 0
        self._location_current = None
        self._location_previous = None
        self._updateskipped = 0
        self._direction = "stationary"
        self._map_link = None
        self._formatted_place = None
        self._osm_id = None
        self._osm_type = None
        self._wikidata_id = None
        self._osm_dict = None
        self._osm_details_dict = None
        self._wikidata_dict = None

        sensor_attributes = {}
        try:
            with open(
                os.path.join(PLACES_JSON_FOLDER, self._json_filename), "r"
            ) as jsonfile:
                sensor_attributes = json.load(jsonfile)
        except OSError as e:
            _LOGGER.debug(
                "("
                + self._name
                + ") [Init] No JSON file to import ("
                + str(self._json_filename)
                + "): "
                + str(e)
            )
        except Exception as e:
            _LOGGER.debug(
                "("
                + self._name
                + ") [Init] Unknown Exception importing JSON file ()"
                + str(self._json_filename)
                + "): "
                + str(e)
            )
        # _LOGGER.debug(
        #    "("
        #    + self._name
        #    + ") [Init] Sensor Attributes to Import: "
        #    + str(sensor_attributes)
        # )
        self.import_attributes(sensor_attributes)
        ##
        # For debugging:
        # sensor_attributes = {}
        # sensor_attributes.update({CONF_NAME: self._name})
        # sensor_attributes.update({CONF_STATE: self._state})
        # sensor_attributes.update(self.extra_state_attributes)
        # _LOGGER.debug(
        #    "("
        #    + self._name
        #    + ") [Init] Sensor Attributes Imported: "
        #    + str(sensor_attributes)
        # )
        ##
        if not initial_update:
            _LOGGER.debug(
                "(" + self._name + ") [Init] Sensor Attributes Imported from JSON file"
            )
        _LOGGER.info(
            "("
            + self._name
            + ") [Init] DeviceTracker Entity ID: "
            + self._devicetracker_id
        )

    async def async_added_to_hass(self) -> None:
        """Added to hass."""
        self.async_on_remove(
            async_track_state_change_event(
                self.hass,
                self._devicetracker_id,
                self.tsc_update,
            )
        )
        _LOGGER.debug(
            "("
            + self._name
            + ") [Init] Subscribed to DeviceTracker state change events"
        )

    async def async_will_remove_from_hass(self) -> None:
        """Run when entity will be removed from hass."""
        try:
            os.remove(os.path.join(PLACES_JSON_FOLDER, self._json_filename))
        except OSError as e:
            _LOGGER.debug(
                "("
                + self._name
                + ") OSError removing JSON sensor file ("
                + str(self._json_filename)
                + "): "
                + str(e)
            )
        except Exception as e:
            _LOGGER.debug(
                "("
                + self._name
                + ") Unknown Exception removing JSON sensor file ("
                + str(self._json_filename)
                + "): "
                + str(e)
            )
        else:
            _LOGGER.debug(
                "("
                + self._name
                + ") JSON sensor file removed: "
                + str(self._json_filename)
            )

    @property
    def name(self):
        """Return the name of the sensor."""
        return self._name

    @property
    def unique_id(self):
        """Return a unique ID to use for this sensor."""
        return self._unique_id

    @property
    def state(self):
        """Return the state of the sensor."""
        return self._state

    @property
    def icon(self):
        """Return the icon for the sensor."""
        return self._icon

    @property
    def entity_picture(self):
        """Return the picture of the device."""
        return self._entity_picture

    @property
    def extra_state_attributes(self):
        """Return the state attributes."""
        return_attr = {}

        if self._street_number is not None:
            return_attr[ATTR_STREET_NUMBER] = self._street_number
        if self._street is not None:
            return_attr[ATTR_STREET] = self._street
        if self._city is not None:
            return_attr[ATTR_CITY] = self._city
        if self._postal_town is not None:
            return_attr[ATTR_POSTAL_TOWN] = self._postal_town
        if self._postal_code is not None:
            return_attr[ATTR_POSTAL_CODE] = self._postal_code
        if self._region is not None:
            return_attr[ATTR_REGION] = self._region
        if self._state_abbr is not None:
            return_attr[ATTR_STATE_ABBR] = self._state_abbr
        if self._country is not None:
            return_attr[ATTR_COUNTRY] = self._country
        if self._county is not None:
            return_attr[ATTR_COUNTY] = self._county
        if self._formatted_address is not None:
            return_attr[ATTR_FORMATTED_ADDRESS] = self._formatted_address
        if self._place_type is not None:
            return_attr[ATTR_PLACE_TYPE] = self._place_type
        if self._place_name is not None:
            return_attr[ATTR_PLACE_NAME] = self._place_name
        if self._place_category is not None:
            return_attr[ATTR_PLACE_CATEGORY] = self._place_category
        if self._place_neighbourhood is not None:
            return_attr[ATTR_PLACE_NEIGHBOURHOOD] = self._place_neighbourhood
        if self._formatted_place is not None:
            return_attr[ATTR_FORMATTED_PLACE] = self._formatted_place
        if self._latitude_old is not None:
            return_attr[ATTR_LATITUDE_OLD] = self._latitude_old
        if self._longitude_old is not None:
            return_attr[ATTR_LONGITUDE_OLD] = self._longitude_old
        if self._latitude is not None:
            return_attr[ATTR_LATITUDE] = self._latitude
        if self._longitude is not None:
            return_attr[ATTR_LONGITUDE] = self._longitude
        if self._devicetracker_id is not None:
            return_attr[ATTR_DEVICETRACKER_ID] = self._devicetracker_id
        if self._devicetracker_zone is not None:
            return_attr[ATTR_DEVICETRACKER_ZONE] = self._devicetracker_zone
        if self._devicetracker_zone_name is not None:
            return_attr[ATTR_DEVICETRACKER_ZONE_NAME] = self._devicetracker_zone_name
        if self._home_zone is not None:
            return_attr[ATTR_HOME_ZONE] = self._home_zone
        if self._entity_picture is not None:
            return_attr[ATTR_PICTURE] = self._entity_picture
        if self._distance_km is not None:
            return_attr[ATTR_DISTANCE_KM] = self._distance_km
        if self._distance_m is not None:
            return_attr[ATTR_DISTANCE_M] = self._distance_m
        if self._mtime is not None:
            return_attr[ATTR_MTIME] = self._mtime
        if self._last_place_name is not None:
            return_attr[ATTR_LAST_PLACE_NAME] = self._last_place_name
        if self._location_current is not None:
            return_attr[ATTR_LOCATION_CURRENT] = self._location_current
        if self._location_previous is not None:
            return_attr[ATTR_LOCATION_PREVIOUS] = self._location_previous
        if self._home_latitude is not None:
            return_attr[ATTR_HOME_LATITUDE] = self._home_latitude
        if self._home_longitude is not None:
            return_attr[ATTR_HOME_LONGITUDE] = self._home_longitude
        if self._direction is not None:
            return_attr[ATTR_DIRECTION_OF_TRAVEL] = self._direction
        if self._map_link is not None:
            return_attr[ATTR_MAP_LINK] = self._map_link
        if self._options is not None:
            return_attr[ATTR_OPTIONS] = self._options
        if self._osm_id is not None:
            return_attr[ATTR_OSM_ID] = self._osm_id
        if self._osm_type is not None:
            return_attr[ATTR_OSM_TYPE] = self._osm_type
        if self._wikidata_id is not None:
            return_attr[ATTR_WIKIDATA_ID] = self._wikidata_id
        if self._osm_dict is not None:
            return_attr[ATTR_OSM_DICT] = self._osm_dict
        if self._osm_details_dict is not None:
            return_attr[ATTR_OSM_DETAILS_DICT] = self._osm_details_dict
        if self._wikidata_dict is not None:
            return_attr[ATTR_WIKIDATA_DICT] = self._wikidata_dict
        # _LOGGER.debug("(" + self._name + ") Extra State Attributes - " + return_attr)
        return return_attr

    def import_attributes(self, json_attr=None):
        """Import the JSON state attributes. Takes a Dictionary as input."""
        if json_attr is None or not isinstance(json_attr, dict) or not json_attr:
            return

        self.initial_update = False
        if CONF_STATE in json_attr:
            self._state = json_attr.get(CONF_STATE)
        if ATTR_STREET_NUMBER in json_attr:
            self._street_number = json_attr.get(ATTR_STREET_NUMBER)
        if ATTR_STREET in json_attr:
            self._street = json_attr.get(ATTR_STREET)
        if ATTR_CITY in json_attr:
            self._city = json_attr.get(ATTR_CITY)
        if ATTR_POSTAL_TOWN in json_attr:
            self._postal_town = json_attr.get(ATTR_POSTAL_TOWN)
        if ATTR_POSTAL_CODE in json_attr:
            self._postal_code = json_attr.get(ATTR_POSTAL_CODE)
        if ATTR_REGION in json_attr:
            self._region = json_attr.get(ATTR_REGION)
        if ATTR_STATE_ABBR in json_attr:
            self._state_abbr = json_attr.get(ATTR_STATE_ABBR)
        if ATTR_COUNTRY in json_attr:
            self._country = json_attr.get(ATTR_COUNTRY)
        if ATTR_COUNTY in json_attr:
            self._county = json_attr.get(ATTR_COUNTY)
        if ATTR_FORMATTED_ADDRESS in json_attr:
            self._formatted_address = json_attr.get(ATTR_FORMATTED_ADDRESS)
        if ATTR_PLACE_TYPE in json_attr:
            self._place_type = json_attr.get(ATTR_PLACE_TYPE)
        if ATTR_PLACE_NAME in json_attr:
            self._place_name = json_attr.get(ATTR_PLACE_NAME)
        if ATTR_PLACE_CATEGORY in json_attr:
            self._place_category = json_attr.get(ATTR_PLACE_CATEGORY)
        if ATTR_PLACE_NEIGHBOURHOOD in json_attr:
            self._place_neighbourhood = json_attr.get(ATTR_PLACE_NEIGHBOURHOOD)
        if ATTR_FORMATTED_PLACE in json_attr:
            self._formatted_place = json_attr.get(ATTR_FORMATTED_PLACE)
        if ATTR_LATITUDE_OLD in json_attr:
            self._latitude_old = json_attr.get(ATTR_LATITUDE_OLD)
        if ATTR_LONGITUDE_OLD in json_attr:
            self._longitude_old = json_attr.get(ATTR_LONGITUDE_OLD)
        if ATTR_LATITUDE in json_attr:
            self._latitude = json_attr.get(ATTR_LATITUDE)
        if ATTR_LONGITUDE in json_attr:
            self._longitude = json_attr.get(ATTR_LONGITUDE)
        if ATTR_DEVICETRACKER_ZONE in json_attr:
            self._devicetracker_zone = json_attr.get(ATTR_DEVICETRACKER_ZONE)
        if ATTR_DEVICETRACKER_ZONE_NAME in json_attr:
            self._devicetracker_zone_name = json_attr.get(ATTR_DEVICETRACKER_ZONE_NAME)
        if ATTR_DISTANCE_KM in json_attr:
            self._distance_km = float(json_attr.get(ATTR_DISTANCE_KM))
        if ATTR_DISTANCE_M in json_attr:
            self._distance_m = float(json_attr.get(ATTR_DISTANCE_M))
        if ATTR_MTIME in json_attr:
            self._mtime = json_attr.get(ATTR_MTIME)
        if ATTR_LAST_PLACE_NAME in json_attr:
            self._last_place_name = json_attr.get(ATTR_LAST_PLACE_NAME)
        if ATTR_LOCATION_CURRENT in json_attr:
            self._location_current = json_attr.get(ATTR_LOCATION_CURRENT)
        if ATTR_LOCATION_PREVIOUS in json_attr:
            self._location_previous = json_attr.get(ATTR_LOCATION_PREVIOUS)
        if ATTR_DIRECTION_OF_TRAVEL in json_attr:
            self._direction = json_attr.get(ATTR_DIRECTION_OF_TRAVEL)
        if ATTR_MAP_LINK in json_attr:
            self._map_link = json_attr.get(ATTR_MAP_LINK)
        if ATTR_OSM_ID in json_attr:
            self._osm_id = json_attr.get(ATTR_OSM_ID)
        if ATTR_OSM_TYPE in json_attr:
            self._osm_type = json_attr.get(ATTR_OSM_TYPE)
        if ATTR_WIKIDATA_ID in json_attr:
            self._wikidata_id = json_attr.get(ATTR_WIKIDATA_ID)
        if ATTR_OSM_DICT in json_attr:
            self._osm_dict = json_attr.get(ATTR_OSM_DICT)
        if ATTR_OSM_DETAILS_DICT in json_attr:
            self._osm_details_dict = json_attr.get(ATTR_OSM_DETAILS_DICT)
        if ATTR_WIKIDATA_DICT in json_attr:
            self._wikidata_dict = json_attr.get(ATTR_WIKIDATA_DICT)

    def is_devicetracker_set(self):
        # if self._hass.states.get(self._devicetracker_id) is not None:
        # _LOGGER.debug(
        #    "("
        #    + self._name
        #    + ") [is_devicetracker_set] DeviceTracker: "
        #    + str(self._hass.states.get(self._devicetracker_id))
        # )
        if (
            hasattr(self, "_devicetracker_id")
            and self._hass.states.get(self._devicetracker_id) is not None
            and CONF_LATITUDE
            in self._hass.states.get(self._devicetracker_id).attributes
            and CONF_LONGITUDE
            in self._hass.states.get(self._devicetracker_id).attributes
            and self._hass.states.get(self._devicetracker_id).attributes.get(
                CONF_LATITUDE
            )
            is not None
            and self._hass.states.get(self._devicetracker_id).attributes.get(
                CONF_LONGITUDE
            )
            is not None
        ):
            # _LOGGER.debug(
            #    "(" + self._name +
            #    ") [is_devicetracker_set] Devicetracker is set"
            # )
            return True
        else:
            # _LOGGER.debug(
            #    "(" + self._name +
            #    ") [is_devicetracker_set] Devicetracker is not set"
            # )
            return False

    def tsc_update(self, tscarg=None):
        """Call the do_update function based on the TSC (track state change) event"""
        if self.is_devicetracker_set():
            # _LOGGER.debug(
            #    "("
            #    + self._name
            #    + ") [TSC Update] Running Update - Devicetracker is set"
            # )
            self.do_update("Track State Change")
        # else:
        # _LOGGER.debug(
        #    "("
        #    + self._name
        #    + ") [TSC Update] Not Running Update - Devicetracker is not set"
        # )

    @Throttle(THROTTLE_INTERVAL)
    async def async_update(self):
        """Call the do_update function based on scan interval and throttle"""
        if self.is_devicetracker_set():
            # _LOGGER.debug(
            #    "("
            #    + self._name
            #    + ") [Async Update] Running Update - Devicetracker is set"
            # )
            await self._hass.async_add_executor_job(self.do_update, "Scan Interval")
        # else:
        # _LOGGER.debug(
        #    "("
        #    + self._name
        #    + ") [Async Update] Not Running Update - Devicetracker is not set"
        # )

    def haversine(self, lon1, lat1, lon2, lat2):
        """
        Calculate the great circle distance between two points
        on the earth (specified in decimal degrees)
        """
        # convert decimal degrees to radians
        lon1, lat1, lon2, lat2 = map(radians, [lon1, lat1, lon2, lat2])

        # haversine formula
        dlon = lon2 - lon1
        dlat = lat2 - lat1
        a = sin(dlat / 2) ** 2 + cos(lat1) * cos(lat2) * sin(dlon / 2) ** 2
        c = 2 * asin(sqrt(a))
        r = 6371  # Radius of earth in kilometers. Use 3956 for miles
        return c * r

    def is_float(self, value):
        if value is not None:
            try:
                float(value)
                return True
            except ValueError:
                return False
        else:
            return False

    def in_zone(self):
        if self._devicetracker_zone is not None:
            if (
                "stationary" in self._devicetracker_zone.lower()
                or self._devicetracker_zone.lower() == "away"
                or self._devicetracker_zone.lower() == "not_home"
                or self._devicetracker_zone.lower() == "notset"
            ):
                return False
            else:
                return True
        else:
            return False

    def do_update(self, reason):
        """Get the latest data and updates the states."""

        _LOGGER.info("(" + self._name + ") Starting Update...")
        if self._state is not None and self._show_time:
            previous_state = self._state[:-14]
        else:
            previous_state = self._state
        new_state = None
        distance_traveled = 0
        devicetracker_zone = None
        devicetracker_zone_id = None
        devicetracker_zone_name_state = None
        devicetracker_zone_name = None
        home_latitude = None
        home_longitude = None
        old_latitude = None
        old_longitude = None
        new_latitude = None
        new_longitude = None
        last_distance_m = None
        last_updated = None
        current_location = None
        previous_location = None
        home_location = None
        maplink_apple = None
        maplink_google = None
        maplink_osm = None
        last_place_name = None
        prev_last_place_name = None
        # Will update with real value if it exists and then places will only only update if >0
        gps_accuracy = 1

        _LOGGER.info("(" + self._name + ") Calling update due to: " + str(reason))
        if hasattr(self, "entity_id") and self.entity_id is not None:
            # _LOGGER.debug("(" + self._name + ") Entity ID: " + str(self.entity_id))
            if (
                self._hass.states.get(str(self.entity_id)) is not None
                and self._hass.states.get(str(self.entity_id)).attributes.get(
                    ATTR_FRIENDLY_NAME
                )
                is not None
                and self._name
                != self._hass.states.get(str(self.entity_id)).attributes.get(
                    ATTR_FRIENDLY_NAME
                )
            ):
                _LOGGER.debug(
                    "("
                    + self._name
                    + ") Sensor Name Changed. Updating Name to: "
                    + str(
                        self._hass.states.get(str(self.entity_id)).attributes.get(
                            ATTR_FRIENDLY_NAME
                        )
                    )
                )
                self._name = self._hass.states.get(str(self.entity_id)).attributes.get(
                    ATTR_FRIENDLY_NAME
                )
                self._config[CONF_NAME] = self._name
                _LOGGER.debug(
                    "("
                    + self._name
                    + ") Updated Config Name: "
                    + str(self._config[CONF_NAME])
                )
                self._hass.config_entries.async_update_entry(
                    self._config_entry,
                    data=self._config,
                    options=self._config_entry.options,
                )
                _LOGGER.debug(
                    "("
                    + self._name
                    + ") Updated ConfigEntry Name: "
                    + str(self._config_entry.data[CONF_NAME])
                )

        _LOGGER.info(
            "(" + self._name + ") Check if update req'd: " + str(self._devicetracker_id)
        )
        _LOGGER.debug("(" + self._name + ") Previous State: " + str(previous_state))

        now = datetime.now()
        if self.is_float(self._latitude):
            old_latitude = str(self._latitude)
        if self.is_float(self._longitude):
            old_longitude = str(self._longitude)
        if self.is_float(
            self._hass.states.get(self._devicetracker_id).attributes.get("latitude")
        ):
            new_latitude = str(
                self._hass.states.get(self._devicetracker_id).attributes.get("latitude")
            )
        if self.is_float(
            self._hass.states.get(self._devicetracker_id).attributes.get("longitude")
        ):
            new_longitude = str(
                self._hass.states.get(self._devicetracker_id).attributes.get(
                    "longitude"
                )
            )

        # GPS Accuracy
        if (
            self._hass.states.get(self._devicetracker_id)
            and self._hass.states.get(self._devicetracker_id).attributes
            and ATTR_GPS_ACCURACY
            in self._hass.states.get(self._devicetracker_id).attributes
            and self._hass.states.get(self._devicetracker_id).attributes.get(
                ATTR_GPS_ACCURACY
            )
            is not None
            and self.is_float(
                self._hass.states.get(self._devicetracker_id).attributes.get(
                    ATTR_GPS_ACCURACY
                )
            )
        ):
            gps_accuracy = float(
                self._hass.states.get(self._devicetracker_id).attributes.get(
                    ATTR_GPS_ACCURACY
                )
            )
            _LOGGER.debug("(" + self._name + ") GPS Accuracy: " + str(gps_accuracy))
        else:
            _LOGGER.debug(
                "("
                + self._name
                + ") GPS Accuracy attribute not found in: "
                + str(self._devicetracker_id)
            )

        if self.is_float(self._home_latitude):
            home_latitude = str(self._home_latitude)
        if self.is_float(self._home_longitude):
            home_longitude = str(self._home_longitude)
        last_distance_m = self._distance_m
        last_updated = self._mtime
        if new_latitude is not None and new_longitude is not None:
            current_location = str(new_latitude) + "," + str(new_longitude)
        if old_latitude is not None and old_longitude is not None:
            previous_location = str(old_latitude) + "," + str(old_longitude)
        if home_latitude is not None and home_longitude is not None:
            home_location = str(home_latitude) + "," + str(home_longitude)
        prev_last_place_name = self._last_place_name
        _LOGGER.debug(
            "("
            + self._name
            + ") Previous last_place_name: "
            + str(self._last_place_name)
        )

        if not self.in_zone():
            # Not in a Zone
            if self._place_name is not None and self._place_name != "-":
                # If place name is set
                last_place_name = self._place_name
                _LOGGER.debug(
                    "("
                    + self._name
                    + ") Previous Place Name is set: "
                    + str(last_place_name)
                )
            else:
                # If blank, keep previous last place name
                last_place_name = self._last_place_name
                _LOGGER.debug(
                    "(" + self._name + ") Previous Place Name is None, keeping prior"
                )
        else:
            # In a Zone
            last_place_name = self._devicetracker_zone_name
            _LOGGER.debug(
                "(" + self._name + ") Previous Place is Zone: " + str(last_place_name)
            )
        _LOGGER.debug(
            "(" + self._name + ") Last Place Name (Initial): " + str(last_place_name)
        )

        maplink_apple = (
            "https://maps.apple.com/maps/?q="
            + str(current_location)
            + "&z="
            + str(self._map_zoom)
        )

        maplink_google = (
            "https://maps.google.com/?q="
            + str(current_location)
            + "&ll="
            + str(current_location)
            + "&z="
            + str(self._map_zoom)
        )
        maplink_osm = (
            "https://www.openstreetmap.org/?mlat="
            + str(new_latitude)
            + "&mlon="
            + str(new_longitude)
            + "#map="
            + str(self._map_zoom)
            + "/"
            + str(new_latitude)[:8]
            + "/"
            + str(new_longitude)[:9]
        )
        proceed_with_update = True
        if (
            new_latitude is not None
            and new_longitude is not None
            and home_latitude is not None
            and home_longitude is not None
        ):
            distance_m = distance(
                float(new_latitude),
                float(new_longitude),
                float(home_latitude),
                float(home_longitude),
            )
            distance_km = round(distance_m / 1000, 3)

            if old_latitude is not None and old_longitude is not None:
                deviation = self.haversine(
                    float(old_latitude),
                    float(old_longitude),
                    float(new_latitude),
                    float(new_longitude),
                )
                if deviation <= 0.2:  # in kilometers
                    direction = "stationary"
                elif last_distance_m > distance_m:
                    direction = "towards home"
                elif last_distance_m < distance_m:
                    direction = "away from home"
                else:
                    direction = "stationary"
            else:
                direction = "stationary"

            _LOGGER.debug(
                "(" + self._name + ") Previous Location: " + str(previous_location)
            )
            _LOGGER.debug(
                "(" + self._name + ") Current Location: " + str(current_location)
            )
            _LOGGER.debug("(" + self._name + ") Home Location: " + str(home_location))
            _LOGGER.info(
                "("
                + self._name
                + ") Distance from home ["
                + (self._home_zone).split(".")[1]
                + "]: "
                + str(distance_km)
                + " km"
            )
            _LOGGER.info("(" + self._name + ") Travel Direction: " + str(direction))

            """Update if location has changed."""

            devicetracker_zone = self._hass.states.get(self._devicetracker_id).state
            _LOGGER.debug(
                "(" + self._name + ") DeviceTracker Zone: " + str(devicetracker_zone)
            )

            devicetracker_zone_id = self._hass.states.get(
                self._devicetracker_id
            ).attributes.get("zone")
            if devicetracker_zone_id is not None:
                devicetracker_zone_id = "zone." + str(devicetracker_zone_id)
                devicetracker_zone_name_state = self._hass.states.get(
                    devicetracker_zone_id
                )
            if devicetracker_zone_name_state is not None:
                devicetracker_zone_name = devicetracker_zone_name_state.name
            else:
                devicetracker_zone_name = devicetracker_zone
            if (
                devicetracker_zone_name is not None
                and devicetracker_zone_name.lower() == devicetracker_zone_name
            ):
                devicetracker_zone_name = devicetracker_zone_name.title()
            _LOGGER.debug(
                "("
                + self._name
                + ") DeviceTracker Zone Name: "
                + str(devicetracker_zone_name)
            )

            if old_latitude is not None and old_longitude is not None:
                distance_traveled = distance(
                    float(new_latitude),
                    float(new_longitude),
                    float(old_latitude),
                    float(old_longitude),
                )

            _LOGGER.info(
                "("
                + self._name
                + ") Meters traveled since last update: "
                + str(round(distance_traveled, 1))
            )
        else:
            proceed_with_update = False
            _LOGGER.info(
                "("
                + self._name
                + ") Problem with updated lat/long, not performing update: "
                + "old_latitude="
                + str(old_latitude)
                + ", old_longitude="
                + str(old_longitude)
                + ", new_latitude="
                + str(new_latitude)
                + ", new_longitude="
                + str(new_longitude)
                + ", home_latitude="
                + str(home_latitude)
                + ", home_longitude="
                + str(home_longitude)
            )

        if not proceed_with_update:
            proceed_with_update = False
        elif gps_accuracy == 0:
            proceed_with_update = False
            _LOGGER.info(
                "(" + self._name + ") GPS Accuracy is 0, not performing update"
            )
        elif self.initial_update:
            _LOGGER.info("(" + self._name + ") Performing Initial Update for user...")
            proceed_with_update = True
        elif current_location == previous_location:
            _LOGGER.info(
                "("
                + self._name
                + ") Not performing update because coordinates are identical"
            )
            proceed_with_update = False
        elif int(distance_traveled) > 0 and self._updateskipped > 3:
            proceed_with_update = True
            _LOGGER.info(
                "("
                + self._name
                + ") Allowing update after 3 skips even with distance traveled < 10m"
            )
        elif int(distance_traveled) < 10:
            self._updateskipped = self._updateskipped + 1
            _LOGGER.info(
                "("
                + self._name
                + ") Not performing update because location changed "
                + str(round(distance_traveled, 1))
                + " < 10m  ("
                + str(self._updateskipped)
                + ")"
            )
            proceed_with_update = False

        if proceed_with_update and devicetracker_zone:
            _LOGGER.info(
                "("
                + self._name
                + ") Meets criteria, proceeding with OpenStreetMap query"
            )
            self._devicetracker_zone = devicetracker_zone
            _LOGGER.info(
                "("
                + self._name
                + ") DeviceTracker Zone: "
                + str(self._devicetracker_zone)
                + " / Skipped Updates: "
                + str(self._updateskipped)
            )

            self._reset_attributes()

            self._latitude = new_latitude
            self._longitude = new_longitude
            self._latitude_old = old_latitude
            self._longitude_old = old_longitude
            self._location_current = current_location
            self._location_previous = previous_location
            self._devicetracker_zone = devicetracker_zone
            self._devicetracker_zone_name = devicetracker_zone_name
            self._distance_km = distance_km
            self._distance_m = distance_m
            self._direction = direction

            if self._map_provider == "google":
                self._map_link = maplink_google
            elif self._map_provider == "osm":
                self._map_link = maplink_osm
            else:
                self._map_link = maplink_apple
            _LOGGER.debug(
                "(" + self._name + ") Map Link Type: " + str(self._map_provider)
            )
            _LOGGER.debug("(" + self._name + ") Map Link URL: " + str(self._map_link))

            osm_url = (
                "https://nominatim.openstreetmap.org/reverse?format=jsonv2&lat="
                + str(self._latitude)
                + "&lon="
                + str(self._longitude)
                + (
                    "&accept-language=" + str(self._language)
                    if self._language is not None
                    else ""
                )
                + "&addressdetails=1&namedetails=1&zoom=18&limit=1"
                + ("&email=" + str(self._api_key) if self._api_key is not None else "")
            )

            osm_decoded = {}
            _LOGGER.info(
                "("
                + self._name
                + ") OpenStreetMap Request: lat="
                + str(self._latitude)
                + " and lon="
                + str(self._longitude)
            )
            _LOGGER.debug("(" + self._name + ") OSM URL: " + str(osm_url))
            try:
                osm_response = requests.get(osm_url)
            except requests.exceptions.Timeout as e:
                osm_response = None
                _LOGGER.warning(
                    "("
                    + self._name
                    + ") Timeout connecting to OpenStreetMaps [Error: "
                    + str(e)
                    + "]: "
                    + str(osm_url)
                )
            except OSError as e:
                # Includes error code 101, network unreachable
                osm_response = None
                _LOGGER.warning(
                    "("
                    + self._name
                    + ") Network unreachable error when connecting to OpenStreetMaps ["
                    + str(e)
                    + "]: "
                    + str(osm_url)
                )
            except NewConnectionError as e:
                osm_response = None
                _LOGGER.warning(
                    "("
                    + self._name
                    + ") Connection Error connecting to OpenStreetMaps [Error: "
                    + str(e)
                    + "]: "
                    + str(osm_url)
                )
            except Exception as e:
                osm_response = None
                _LOGGER.warning(
                    "("
                    + self._name
                    + ") Unknown Exception connecting to OpenStreetMaps [Error: "
                    + str(e)
                    + "]: "
                    + str(osm_url)
                )

            osm_json_input = {}
            if osm_response is not None and osm_response:
                osm_json_input = osm_response.text
                _LOGGER.debug("(" + self._name + ") OSM Response: " + osm_json_input)

            if osm_json_input is not None and osm_json_input:
                try:
                    osm_decoded = json.loads(osm_json_input)
                except json.decoder.JSONDecodeError as e:
                    osm_decoded = None
                    _LOGGER.warning(
                        "("
                        + self._name
                        + ") JSON Decode Error with OSM info [Error: "
                        + str(e)
                        + "]: "
                        + str(osm_json_input)
                    )
            if osm_decoded is not None and osm_decoded:
                place_type = None
                place_name = None
                place_category = None
                place_neighbourhood = None
                street_number = None
                street = None
                city = None
                postal_town = None
                region = None
                state_abbr = None
                county = None
                country = None
                postal_code = None
                formatted_address = None
                target_option = None
                formatted_place = None
                osm_id = None
                osm_type = None
                wikidata_id = None

                if "place" in str(self._options):
                    place_type = osm_decoded["type"]
                    if place_type == "yes":
                        place_type = osm_decoded["addresstype"]
                    if place_type in osm_decoded["address"]:
                        place_name = osm_decoded["address"][place_type]
                    if "category" in osm_decoded:
                        place_category = osm_decoded["category"]
                        if place_category in osm_decoded["address"]:
                            place_name = osm_decoded["address"][place_category]
                    if "name" in osm_decoded["namedetails"]:
                        place_name = osm_decoded["namedetails"]["name"]
                    if self._language is not None:
                        for language in self._language.split(","):
                            if "name:" + language in osm_decoded["namedetails"]:
                                place_name = osm_decoded["namedetails"][
                                    "name:" + language
                                ]
                                break
                    if not self.in_zone() and place_name != "house":
                        new_state = place_name

                if "house_number" in osm_decoded["address"]:
                    street_number = osm_decoded["address"]["house_number"]
                if "road" in osm_decoded["address"]:
                    street = osm_decoded["address"]["road"]

                if "neighbourhood" in osm_decoded["address"]:
                    place_neighbourhood = osm_decoded["address"]["neighbourhood"]
                elif "hamlet" in osm_decoded["address"]:
                    place_neighbourhood = osm_decoded["address"]["hamlet"]

                if "city" in osm_decoded["address"]:
                    city = osm_decoded["address"]["city"]
                elif "town" in osm_decoded["address"]:
                    city = osm_decoded["address"]["town"]
                elif "village" in osm_decoded["address"]:
                    city = osm_decoded["address"]["village"]
                elif "township" in osm_decoded["address"]:
                    city = osm_decoded["address"]["township"]
                elif "municipality" in osm_decoded["address"]:
                    city = osm_decoded["address"]["municipality"]
                elif "city_district" in osm_decoded["address"]:
                    city = osm_decoded["address"]["city_district"]
                if city is not None and city.startswith("City of"):
                    city = city[8:] + " City"

                if "city_district" in osm_decoded["address"]:
                    postal_town = osm_decoded["address"]["city_district"]
                if "suburb" in osm_decoded["address"]:
                    postal_town = osm_decoded["address"]["suburb"]
                if "state" in osm_decoded["address"]:
                    region = osm_decoded["address"]["state"]
                if "ISO3166-2-lvl4" in osm_decoded["address"]:
                    state_abbr = (
                        osm_decoded["address"]["ISO3166-2-lvl4"].split("-")[1].upper()
                    )
                if "county" in osm_decoded["address"]:
                    county = osm_decoded["address"]["county"]
                if "country" in osm_decoded["address"]:
                    country = osm_decoded["address"]["country"]
                if "postcode" in osm_decoded["address"]:
                    postal_code = osm_decoded["address"]["postcode"]
                if "display_name" in osm_decoded:
                    formatted_address = osm_decoded["display_name"]

                if "osm_id" in osm_decoded:
                    osm_id = str(osm_decoded["osm_id"])
                if "osm_type" in osm_decoded:
                    osm_type = osm_decoded["osm_type"]

                self._place_type = place_type
                self._place_category = place_category
                self._place_neighbourhood = place_neighbourhood
                self._place_name = place_name

                self._street_number = street_number
                self._street = street
                self._city = city
                self._postal_town = postal_town
                self._region = region
                self._state_abbr = state_abbr
                self._county = county
                self._country = country
                self._postal_code = postal_code
                self._formatted_address = formatted_address
                self._mtime = str(datetime.now())
                if osm_id is not None:
                    self._osm_id = str(osm_id)
                self._osm_type = osm_type
                if self.initial_update is True:
                    last_place_name = self._last_place_name
                    _LOGGER.debug(
                        "("
                        + self._name
                        + ") Runnining initial update after load, using prior last_place_name"
                    )
                elif (
                    last_place_name == place_name
                    or last_place_name == devicetracker_zone_name
                ):
                    # If current place name/zone are the same as previous, keep older last place name
                    last_place_name = self._last_place_name
                    _LOGGER.debug(
                        "("
                        + self._name
                        + ") Initial last_place_name is same as new: place_name="
                        + str(place_name)
                        + " or devicetracker_zone_name="
                        + str(devicetracker_zone_name)
                        + ", keeping previous last_place_name"
                    )
                else:
                    _LOGGER.debug(
                        "(" + self._name + ") Keeping initial last_place_name"
                    )
                self._last_place_name = last_place_name
                _LOGGER.info(
                    "(" + self._name + ") Last Place Name: " + str(last_place_name)
                )

                isDriving = False

                display_options = []
                if self._options is not None:
                    options_array = self._options.split(",")
                    for option in options_array:
                        display_options.append(option.strip())

                # Formatted Place
                formatted_place_array = []
                if not self.in_zone():
                    if (
                        self._direction != "stationary"
                        and (
                            self._place_category == "highway"
                            or self._place_type == "motorway"
                        )
                        and "driving" in display_options
                    ):
                        formatted_place_array.append("Driving")
                        isDriving = True
                    if self._place_name is None:
                        if (
                            self._place_type is not None
                            and self._place_type.lower() != "unclassified"
                            and self._place_category.lower() != "highway"
                        ):
                            formatted_place_array.append(
                                self._place_type.title()
                                .replace("Proposed", "")
                                .replace("Construction", "")
                                .strip()
                            )
                        elif (
                            self._place_category is not None
                            and self._place_category.lower() != "highway"
                        ):
                            formatted_place_array.append(
                                self._place_category.title().strip()
                            )
                        if self._street is not None:
                            if self._street_number is None:
                                formatted_place_array.append(self._street.strip())
                            else:
                                formatted_place_array.append(
                                    self._street_number.strip()
                                    + " "
                                    + self._street.strip()
                                )
                        if (
                            self._place_type is not None
                            and self._place_type.lower() == "house"
                            and self._place_neighbourhood is not None
                        ):
                            formatted_place_array.append(
                                self._place_neighbourhood.strip()
                            )

                    else:
                        formatted_place_array.append(self._place_name.strip())
                    if self._city is not None:
                        formatted_place_array.append(
                            self._city.replace(" Township", "").strip()
                        )
                    elif self._county is not None:
                        formatted_place_array.append(self._county.strip())
                    if self._state_abbr is not None:
                        formatted_place_array.append(self._state_abbr)
                else:
                    formatted_place_array.append(devicetracker_zone_name.strip())
                formatted_place = ", ".join(item for item in formatted_place_array)
                formatted_place = (
                    formatted_place.replace("\n", " ").replace("  ", " ").strip()
                )
                self._formatted_place = formatted_place

                if "error_message" in osm_decoded:
                    new_state = osm_decoded["error_message"]
                    _LOGGER.warning(
                        "("
                        + self._name
                        + ") An error occurred contacting the web service for OpenStreetMap"
                    )
                elif "formatted_place" in display_options:
                    new_state = self._formatted_place
                    _LOGGER.debug(
                        "("
                        + self._name
                        + ") New State using formatted_place: "
                        + str(new_state)
                    )
                elif not self.in_zone():

                    # Options:  "formatted_place, driving, zone, zone_name, place_name, place, street_number, street, city, county, state, postal_code, country, formatted_address, do_not_show_not_home"

                    _LOGGER.debug(
                        "("
                        + self._name
                        + ") Building State from Display Options: "
                        + str(self._options)
                    )

                    user_display = []

                    if "driving" in display_options and isDriving:
                        user_display.append("Driving")

                    if (
                        "zone_name" in display_options
                        and "do_not_show_not_home" not in display_options
                        and self._devicetracker_zone_name is not None
                    ):
                        user_display.append(self._devicetracker_zone_name)
                    elif (
                        "zone" in display_options
                        and "do_not_show_not_home" not in display_options
                        and self._devicetracker_zone is not None
                    ):
                        user_display.append(self._devicetracker_zone)

                    if "place_name" in display_options and place_name is not None:
                        user_display.append(place_name)
                    if "place" in display_options:
                        if place_name is not None:
                            user_display.append(place_name)
                        if (
                            place_category is not None
                            and place_category.lower() != "place"
                        ):
                            user_display.append(place_category)
                        if place_type is not None and place_type.lower() != "yes":
                            user_display.append(place_type)
                        if place_neighbourhood is not None:
                            user_display.append(place_neighbourhood)
                        if street_number is not None:
                            user_display.append(street_number)
                        if street is not None:
                            user_display.append(street)
                    else:
                        if (
                            "street_number" in display_options
                            and street_number is not None
                        ):
                            user_display.append(street_number)
                        if "street" in display_options and street is not None:
                            user_display.append(street)
                    if "city" in display_options and self._city is not None:
                        user_display.append(self._city)
                    if "county" in display_options and self._county is not None:
                        user_display.append(self._county)
                    if "state" in display_options and self._region is not None:
                        user_display.append(self._region)
                    elif "region" in display_options and self._region is not None:
                        user_display.append(self._region)
                    if (
                        "postal_code" in display_options
                        and self._postal_code is not None
                    ):
                        user_display.append(self._postal_code)
                    if "country" in display_options and self._country is not None:
                        user_display.append(self._country)
                    if (
                        "formatted_address" in display_options
                        and self._formatted_address is not None
                    ):
                        user_display.append(self._formatted_address)

                    if "do_not_reorder" in display_options:
                        user_display = []
                        display_options.remove("do_not_reorder")
                        for option in display_options:
                            if option == "state":
                                target_option = "region"
                            if option == "place_neighborhood":
                                target_option = "place_neighbourhood"
                            if option in locals():
                                user_display.append(target_option)

                    if user_display:
                        new_state = ", ".join(item for item in user_display)
                    _LOGGER.debug(
                        "("
                        + self._name
                        + ") New State from Display Options: "
                        + str(new_state)
                    )
                elif (
                    "zone_name" in display_options
                    and self._devicetracker_zone_name is not None
                ):
                    new_state = self._devicetracker_zone_name
                    _LOGGER.debug(
                        "("
                        + self._name
                        + ") New State from DeviceTracker Zone Name: "
                        + str(new_state)
                    )
                elif self._devicetracker_zone is not None:
                    new_state = devicetracker_zone
                    _LOGGER.debug(
                        "("
                        + self._name
                        + ") New State from DeviceTracker Zone: "
                        + str(new_state)
                    )

                if self._extended_attr:
                    self._osm_dict = osm_decoded
                current_time = "%02d:%02d" % (now.hour, now.minute)

                if (
                    (
                        previous_state is not None
                        and new_state is not None
                        and previous_state.lower().strip() != new_state.lower().strip()
                        and previous_state.replace(" ", "").lower().strip()
                        != new_state.lower().strip()
                        and previous_state.lower().strip()
                        != devicetracker_zone.lower().strip()
                    )
                    or previous_state is None
                    or new_state is None
                    or self.initial_update
                ):

                    if self._extended_attr:
                        osm_details_dict = {}
                        if osm_id is not None and osm_type is not None:
                            if osm_type.lower() == "node":
                                osm_type_abbr = "N"
                            elif osm_type.lower() == "way":
                                osm_type_abbr = "W"
                            elif osm_type.lower() == "relation":
                                osm_type_abbr = "R"

                            osm_details_url = (
                                "https://nominatim.openstreetmap.org/details.php?osmtype="
                                + str(osm_type_abbr)
                                + "&osmid="
                                + str(osm_id)
                                + "&linkedplaces=1&hierarchy=1&group_hierarchy=1&limit=1&format=json"
                                + (
                                    "&email=" + str(self._api_key)
                                    if self._api_key is not None
                                    else ""
                                )
                                + (
                                    "&accept-language=" + str(self._language)
                                    if self._language is not None
                                    else ""
                                )
                            )

                            _LOGGER.info(
                                "("
                                + self._name
                                + ") OpenStreetMap Details Request: type="
                                + str(osm_type)
                                + " ("
                                + str(osm_type_abbr)
                                + ") and id="
                                + str(osm_id)
                            )
                            _LOGGER.debug(
                                "("
                                + self._name
                                + ") OSM Details URL: "
                                + str(osm_details_url)
                            )
                            try:
                                osm_details_response = requests.get(osm_details_url)
                            except requests.exceptions.Timeout as e:
                                osm_details_response = None
                                _LOGGER.warning(
                                    "("
                                    + self._name
                                    + ") Timeout connecting to OpenStreetMaps Details [Error: "
                                    + str(e)
                                    + "]: "
                                    + str(osm_details_url)
                                )
                            except OSError as e:
                                # Includes error code 101, network unreachable
                                osm_details_response = None
                                _LOGGER.warning(
                                    "("
                                    + self._name
                                    + ") Network unreachable error when connecting to OpenStreetMaps Details ["
                                    + str(e)
                                    + "]: "
                                    + str(osm_details_url)
                                )
                            except NewConnectionError as e:
                                osm_details_response = None
                                _LOGGER.warning(
                                    "("
                                    + self._name
                                    + ") Connection Error connecting to OpenStreetMaps Details [Error: "
                                    + str(e)
                                    + "]: "
                                    + str(osm_details_url)
                                )
                            except Exception as e:
                                osm_details_response = None
                                _LOGGER.warning(
                                    "("
                                    + self._name
                                    + ") Unknown Exception connecting to OpenStreetMaps Details [Error: "
                                    + str(e)
                                    + "]: "
                                    + str(osm_details_url)
                                )

                            if (
                                osm_details_response is not None
                                and "error_message" in osm_details_response
                            ):
                                osm_details_dict = osm_details_response["error_message"]
                                _LOGGER.info(
                                    "("
                                    + self._name
                                    + ") An error occurred contacting the web service for OSM Details"
                                )
                            else:
                                osm_details_json_input = {}

                                if (
                                    osm_details_response is not None
                                    and osm_details_response
                                ):
                                    osm_details_json_input = osm_details_response.text
                                    _LOGGER.debug(
                                        "("
                                        + self._name
                                        + ") OSM Details JSON: "
                                        + osm_details_json_input
                                    )

                                if (
                                    osm_details_json_input is not None
                                    and osm_details_json_input
                                ):
                                    try:
                                        osm_details_dict = json.loads(
                                            osm_details_json_input
                                        )
                                    except json.decoder.JSONDecodeError as e:
                                        osm_details_dict = None
                                        _LOGGER.warning(
                                            "("
                                            + self._name
                                            + ") JSON Decode Error with OSM Details info [Error: "
                                            + str(e)
                                            + "]: "
                                            + str(osm_details_json_input)
                                        )
                                # _LOGGER.debug("(" + self._name + ") OSM Details Dict: " + str(osm_details_dict))
                                self._osm_details_dict = osm_details_dict

                                if (
                                    osm_details_dict
                                    and "extratags" in osm_details_dict
                                    and "wikidata" in osm_details_dict["extratags"]
                                ):
                                    wikidata_id = osm_details_dict["extratags"][
                                        "wikidata"
                                    ]
                                self._wikidata_id = wikidata_id

                                wikidata_dict = {}
                                if wikidata_id is not None:
                                    wikidata_url = (
                                        "https://www.wikidata.org/wiki/Special:EntityData/"
                                        + str(wikidata_id)
                                        + ".json"
                                    )

                                    _LOGGER.info(
                                        "("
                                        + self._name
                                        + ") Wikidata Request: id="
                                        + str(wikidata_id)
                                    )
                                    _LOGGER.debug(
                                        "("
                                        + self._name
                                        + ") Wikidata URL: "
                                        + str(wikidata_url)
                                    )
                                    try:
                                        wikidata_response = requests.get(wikidata_url)
                                    except requests.exceptions.Timeout as e:
                                        wikidata_response = None
                                        _LOGGER.warning(
                                            "("
                                            + self._name
                                            + ") Timeout connecting to Wikidata [Error: "
                                            + str(e)
                                            + "]: "
                                            + str(wikidata_url)
                                        )
                                    except OSError as e:
                                        # Includes error code 101, network unreachable
                                        wikidata_response = None
                                        _LOGGER.warning(
                                            "("
                                            + self._name
                                            + ") Network unreachable error when connecting to Wikidata ["
                                            + str(e)
                                            + "]: "
                                            + str(wikidata_url)
                                        )
                                    except NewConnectionError as e:
                                        wikidata_response = None
                                        _LOGGER.warning(
                                            "("
                                            + self._name
                                            + ") Connection Error connecting to Wikidata [Error: "
                                            + str(e)
                                            + "]: "
                                            + str(wikidata_url)
                                        )
                                    except Exception as e:
                                        wikidata_response = None
                                        _LOGGER.warning(
                                            "("
                                            + self._name
                                            + ") Unknown Exception connecting to Wikidata [Error: "
                                            + str(e)
                                            + "]: "
                                            + str(wikidata_url)
                                        )

                                    if (
                                        wikidata_response is not None
                                        and "error_message" in wikidata_response
                                    ):
                                        wikidata_dict = wikidata_response[
                                            "error_message"
                                        ]
                                        _LOGGER.info(
                                            "("
                                            + self._name
                                            + ") An error occurred contacting the web service for Wikidata"
                                        )
                                    else:
                                        wikidata_json_input = {}

                                        if (
                                            wikidata_response is not None
                                            and wikidata_response
                                        ):
                                            wikidata_json_input = wikidata_response.text
                                            _LOGGER.debug(
                                                "("
                                                + self._name
                                                + ") Wikidata JSON: "
                                                + wikidata_json_input
                                            )

                                        if (
                                            wikidata_json_input is not None
                                            and wikidata_json_input
                                        ):
                                            try:
                                                wikidata_dict = json.loads(
                                                    wikidata_json_input
                                                )
                                            except json.decoder.JSONDecodeError as e:
                                                wikidata_dict = None
                                                _LOGGER.warning(
                                                    "("
                                                    + self._name
                                                    + ") JSON Decode Error with Wikidata info [Error: "
                                                    + str(e)
                                                    + "]: "
                                                    + str(wikidata_json_input)
                                                )
                                        _LOGGER.debug(
                                            "("
                                            + self._name
                                            + ") Wikidata JSON: "
                                            + str(wikidata_json_input)
                                        )
                                        # _LOGGER.debug(
                                        #    "("
                                        #    + self._name
                                        #    + ") Wikidata Dict: "
                                        #    + str(wikidata_dict)
                                        # )
                                        self._wikidata_dict = wikidata_dict
                    if new_state is not None:
                        if self._show_time:
                            self._state = (
                                new_state[: 255 - 14] + " (since " + current_time + ")"
                            )
                        else:
                            self._state = new_state[:255]
                        _LOGGER.info(
                            "(" + self._name + ") New State: " + str(self._state)
                        )
                    else:
                        self._state = None
                        _LOGGER.warning("(" + self._name + ") New State is None")
                    _LOGGER.debug("(" + self._name + ") Building Event Data")
                    event_data = {}
                    event_data["entity"] = self._name
                    if previous_state is not None:
                        event_data["from_state"] = previous_state
                    if new_state is not None:
                        event_data["to_state"] = new_state
                    if place_name is not None:
                        event_data[ATTR_PLACE_NAME] = place_name
                    if current_time is not None:
                        event_data[ATTR_MTIME] = current_time
                    if (
                        last_place_name is not None
                        and last_place_name != prev_last_place_name
                    ):
                        event_data[ATTR_LAST_PLACE_NAME] = last_place_name
                    if distance_km is not None:
                        event_data[ATTR_DISTANCE_KM] = distance_km
                    if distance_m is not None:
                        event_data[ATTR_DISTANCE_M] = distance_m
                    if direction is not None:
                        event_data[ATTR_DIRECTION_OF_TRAVEL] = direction
                    if devicetracker_zone is not None:
                        event_data[ATTR_DEVICETRACKER_ZONE] = devicetracker_zone
                    if devicetracker_zone_name is not None:
                        event_data[
                            ATTR_DEVICETRACKER_ZONE_NAME
                        ] = devicetracker_zone_name
                    if self._latitude is not None:
                        event_data[ATTR_LATITUDE] = self._latitude
                    if self._longitude is not None:
                        event_data[ATTR_LONGITUDE] = self._longitude
                    if self._latitude_old is not None:
                        event_data[ATTR_LATITUDE_OLD] = self._latitude_old
                    if self._longitude_old is not None:
                        event_data[ATTR_LONGITUDE_OLD] = self._longitude_old
                    if self._map_link is not None:
                        event_data[ATTR_MAP_LINK] = self._map_link
                    if osm_id is not None:
                        event_data[ATTR_OSM_ID] = osm_id
                    if osm_type is not None:
                        event_data[ATTR_OSM_TYPE] = osm_type
                    if self._extended_attr:
                        if wikidata_id is not None:
                            event_data[ATTR_WIKIDATA_ID] = wikidata_id
                        if osm_decoded is not None:
                            event_data[ATTR_OSM_DICT] = osm_decoded
                        if osm_details_dict is not None:
                            event_data[ATTR_OSM_DETAILS_DICT] = osm_details_dict
                        if wikidata_dict is not None:
                            event_data[ATTR_WIKIDATA_DICT] = wikidata_dict
                    self._hass.bus.fire(DOMAIN + "_state_update", event_data)
                    _LOGGER.debug(
                        "("
                        + self._name
                        + ") Event Details [event_type: "
                        + DOMAIN
                        + "_state_update]: "
                        + str(event_data)
                    )
                    _LOGGER.info(
                        "("
                        + self._name
                        + ") Event Fired [event_type: "
                        + DOMAIN
                        + "_state_update]"
                    )

                else:
                    _LOGGER.info(
                        "("
                        + self._name
                        + ") No entity update needed, Previous State = New State"
                    )
            self.initial_update = False
        sensor_attributes = {}
        sensor_attributes.update({CONF_NAME: self._name})
        sensor_attributes.update({CONF_STATE: self._state})
        sensor_attributes.update(self.extra_state_attributes)
        # _LOGGER.debug(
        #    "("
        #    + self._name
        #    + ") Sensor Attributes to Save ["
        #    + str(type(sensor_attributes))
        #    + "]: "
        #    + str(sensor_attributes)
        # )
        try:
            with open(
                os.path.join(PLACES_JSON_FOLDER, self._json_filename), "w"
            ) as jsonfile:
                json.dump(sensor_attributes, jsonfile)
        except OSError as e:
            _LOGGER.debug(
                "("
                + self._name
                + ") OSError writing sensor to JSON ("
                + str(self._json_filename)
                + "): "
                + str(e)
            )
        except Exception as e:
            _LOGGER.debug(
                "("
                + self._name
                + ") Unknown Exception writing sensor to JSON ("
                + str(self._json_filename)
                + "): "
                + str(e)
            )
        _LOGGER.info("(" + self._name + ") End of Update")

    def _reset_attributes(self):
        """Resets attributes."""
        self._street = None
        self._street_number = None
        self._city = None
        self._postal_town = None
        self._postal_code = None
        self._region = None
        self._state_abbr = None
        self._country = None
        self._county = None
        self._formatted_address = None
        self._place_type = None
        self._place_name = None
        self._mtime = datetime.now()
        self._osm_id = None
        self._osm_type = None
        self._wikidata_id = None
        self._osm_dict = None
        self._osm_details_dict = None
        self._wikidata_dict = None
        self._updateskipped = 0<|MERGE_RESOLUTION|>--- conflicted
+++ resolved
@@ -118,7 +118,6 @@
 _LOGGER = logging.getLogger(__name__)
 THROTTLE_INTERVAL = timedelta(seconds=600)
 SCAN_INTERVAL = timedelta(seconds=30)
-<<<<<<< HEAD
 PLACES_JSON_FOLDER = "custom_components/places/json_sensors"
 try:
     os.makedirs(PLACES_JSON_FOLDER, exist_ok=True)
@@ -133,10 +132,7 @@
         + ") Unknown Exception creating folder for JSON sensor files: "
         + str(e)
     )
-=======
 ICON = "mdi:map-search-outline"
-_LOGGER = logging.getLogger(__name__)
->>>>>>> a92fb961
 
 PLATFORM_SCHEMA = PLATFORM_SCHEMA.extend(
     {
