"""
Place Support for OpenStreetMap Geocode sensors.

Original Author:  Jim Thompson

Current Version:  1.8  20210125 - iantrich

20180330 - Initial Release
         - Event driven and timed updates
         - Subscribes to DeviceTracker state update events
         - State display options are (default "zone, place"):
           "zone, place, street_number, street, city, county, state, postal_code, country, formatted_address"
         - If state display options are specified in the configuration.yaml file:
           - The state display string begins as a null and appends the following in order:
             - 'zone' - as defined in the device_tracker entity
             - If 'place' is included in the options string, a concatenated string is created with the following attributes
               - place_name, 
               - place_category, 
               - place_type, 
               - place_neighbourhood, 
               - street number, 
               - street
               - If 'street_number' and 'street' are also in the options string, they are ignored
             - If 'place' is NOT included:
               - If 'street_number' is included in the options string, the 'street number' will be appended to the display string
               - If 'street' is included in the options string, the 'street name' will be appended to the display string
            - If specified in the options string, the following attributes are also appended in order:
              - "city"
              - "county"
              - "state'
              - "postal_code"
              - "country"
              - "formatted_address"
           - If for some reason the option string is null at this point, the following values are concatenated:
             - "zone"
             - "street"
             - "city"
         - Whenever the actual 'state' changes, this sensor fires a custom event named 'places_state_update' containing:
           - entity
           - to_state
           - from_state
           - place_name
           - direction
           - distance_from_home
           - devicetracker_zone
           - latitude
           - longitude
         - Added Map_link option to generate a Google or Apple Maps link to the users current location
20180509 - Updated to support new option value of "do_not_reorder" to disable the automatic ordered display of any specified options
         - If "do_not_reorder" appears anywhere in the list of comma delimited options, the state display will be built 
           using the order of options as they are specified in the options config value.
           ie:  options: street, street_number, do_not_reorder, postal_code, city, country 
           will result in a state comprised of: 
                <street>, <street_number>, <postal_code>, <city>, <country> 
           without the "do_not_reorder" option, it would be:
                <street_number>, <street>, <postal_code>, <city>, <country>
         - The following attributes can be specified in any order for building the display string manually:
            - do_not_reorder
            - place_type, place_name, place_category, place_neighbourhood, street_number, street, city,
            - postal_town, state, region, county, country, postal_code, formatted_address
            Notes:  All options must be specified in lower case.  
                    State and Region return the same data (so only use one of them).
         - Also added 'options' to the attribute list that gets populated by this sensor (to make it easier to see why a specific state is being generated)
20180510 - Fixed stupid bug introduced yesterday.  Converted display options from string to list.

           
Description:
  Provides a sensor with a variable state consisting of reverse geocode (place) details for a linked device_tracker entity that provides GPS co-ordinates (ie owntracks, icloud)
  Optionally allows you to specify a 'home_zone' for each device and calculates distance from home and direction of travel.
  The displayed state adds a time stamp "(since hh:mm)" so you can tell how long a person has been at a location.
  Configuration Instructions are below - as well as sample automations for notifications.
  
  The display options I have set for Sharon are "zone, place" so her state is displayed as:
  - not_home, Richmond Hill GO Station, building, building, Beverley Acres, 6, Newkirk Road (since 18:44)
  There are a lot of additional attributes (beyond state) that are available which can be used in notifications, alerts, etc:
  (The "home latitude/longitudes" below have been randomized to protect her privacy)
{
  "formatted_address": "Richmond Hill GO Station, 6, Newkirk Road, Beverley Acres, Richmond Hill, York Region, Ontario, L4C 1B3, Canada",
  "friendly_name": "sharon",
  "postal_town": "-",
  "current_latitude": "43.874149009154095",
  "distance_from_home_km": "7.24 km",
  "country": "Canada",
  "postal_code": "L4C 1B3",
  "direction_of_travel": "towards home",
  "neighbourhood": "Beverley Acres",
  "entity_picture": "/local/sharon.png",
  "street_number": "6",
  "devicetracker_entityid": "device_tracker.sharon_iphone7",
  "home_longitude": "-79.7323453871",
  "devicetracker_zone": "not_home",
  "distance_from_home_m": 17239.053,
  "home_latitude": "43.983234888",
  "previous_location": "43.86684124904056,-79.4253896502715",
  "previous_longitude": "-79.4253896502715",
  "place_category": "building",
  "map_link": "https://maps.apple.com/maps/?ll=43.874149009154095,-79.42642783709209&z=18",
  "last_changed": "2018-05-02 13:44:51.019837",
  "state_province": "Ontario",
  "county": "York Region",
  "current_longitude": "-79.42642783709209",
  "current_location": "43.874149009154095,-79.42642783709209",
  "place_type": "building",
  "previous_latitude": "43.86684124904056",
  "place_name": "Richmond Hill GO Station",
  "street": "Newkirk Road",
  "city": "Richmond Hill",
  "home_zone": "zone.sharon_home"
}

Note:  The Google Map Link for above location would have been:
       https://www.google.com/maps/search/?api=1&basemap=roadmap&layer=traffic&query=43.874149009154095,-79.42642783709209

Sample Configuration.yaml configurations:
sensor places_jim:
  - platform: places
    name: jim
    devicetracker_id: device_tracker.jim_iphone8
    options: zone,place
    display_zone: show
    map_provider: google
    map_zoom: 19
    home_zone: zone.jim_home
    api_key: !secret email_jim

sensor places_sharon:
  - platform: places
    name: sharon
    devicetracker_id: device_tracker.sharon_iphone7
    options: zone, place
    map_provider: apple
    map_zoom: 18
    home_zone: zone.sharon_home
    api_key: !secret email_sharon

sensor places_aidan:
  - platform: places
    name: aidan
    devicetracker_id: device_tracker.aidan_iphone7plus
    options: place
    map_provider: google
    map_zoom: 17
    home_zone: zone.aidan_home
    api_key: !secret email_aidan
  
Sample generic automations.yaml snippet to send an iOS notify on any device state change:
(the only difference is the second one uses a condition to only trigger for a specific user)

- alias: ReverseLocateEveryone
  initial_state: 'on'
  trigger:
    platform: event
    event_type: places_state_update
  action:
  - service: notify.ios_jim_iphone8
    data_template:
      title: 'ReverseLocate: {{ trigger.event.data.entity }} ({{ trigger.event.data.devicetracker_zone }}) {{ trigger.event.data.place_name }}'
      message: |-
        {{ trigger.event.data.entity }} ({{ trigger.event.data.devicetracker_zone }}) 
        {{ trigger.event.data.place_name }}
        {{ trigger.event.data.distance_from_home }} from home and traveling {{ trigger.event.data.direction }}
        {{ trigger.event.data.to_state }} ({{ trigger.event.data.mtime }})
      data:
        attachment:
          url: '{{ trigger.event.data.map }}'
          hide_thumbnail: false

- alias: ReverseLocateAidan
  initial_state: 'on'
  trigger:
    platform: event
    event_type: places_state_update
  condition:
    condition: template
    value_template: '{{ trigger.event.data.entity == "aidan" }}'
  action:
  - service: notify.ios_jim_iphone8
    data_template:
      title: 'ReverseLocate: {{ trigger.event.data.entity }} ({{ trigger.event.data.devicetracker_zone }}) {{ trigger.event.data.place_name }}'
      message: |-
        {{ trigger.event.data.entity }} ({{ trigger.event.data.devicetracker_zone }}) 
        {{ trigger.event.data.place_name }}
        {{ trigger.event.data.distance_from_home }} from home and traveling {{ trigger.event.data.direction }}
        {{ trigger.event.data.to_state }} ({{ trigger.event.data.mtime }})
      data:
        attachment:
          url: '{{ trigger.event.data.map }}'
          hide_thumbnail: false


Note:  The OpenStreetMap database is very flexible with regards to tag_names in their
       database schema.  If you come across a set of co-ordinates that do not parse
       properly, you can enable debug messages to see the actual JSON that is returned from the query.

Note:  The OpenStreetMap API requests that you include your valid e-mail address in each API call
       if you are making a large numbers of requests.  They say that this information will be kept
       confidential and only used to contact you in the event of a problem, see their Usage Policy for more details.

Configuration.yaml:
  sensor places_jim:
    - platform: Places
      name: jim                                     (optional)
      devicetracker_id: device_tracker.jim_iphone   (required)
      home_zone: zone.home                          (optional)
      api_key: <email_address>                      (optional)
      map_provider: [google|apple]                  (optional)
      map_zoom: <1-20>                              (optional)
      option: <zone, place, street_number, street, city, county, state, postal_code, country, formatted_address>  (optional)
      
The map link that gets generated for Google maps has a push pin marking the users location.
The map link for Apple maps is centered on the users location - but without any marker.
      
To enable detailed logging for this component, add the following to your configuration.yaml file
  logger:
    default: warn
    logs:
      custom_components.sensor.places: debug  

"""

import logging, json, requests
from datetime import datetime, timedelta
from requests import get
from math import radians, cos, sin, asin, sqrt

import voluptuous as vol
import homeassistant.helpers.location as location
import homeassistant.helpers.config_validation as cv

from homeassistant.components.sensor import PLATFORM_SCHEMA
from homeassistant.helpers.event import track_state_change
from homeassistant.util import Throttle
from homeassistant.util.location import distance
from homeassistant.helpers.entity import Entity
from homeassistant.const import CONF_API_KEY, CONF_NAME, CONF_SCAN_INTERVAL

_LOGGER = logging.getLogger(__name__)

DEPENDENCIES = ["zone", "device_tracker"]

CONF_DEVICETRACKER_ID = "devicetracker_id"
CONF_HOME_ZONE = "home_zone"
CONF_OPTIONS = "options"
CONF_MAP_PROVIDER = "map_provider"
CONF_MAP_ZOOM = "map_zoom"
CONF_LANGUAGE = "language"
CONF_EXTENDED_ATTR = "extended_attr"

ATTR_OPTIONS = "options"
ATTR_STREET_NUMBER = "street_number"
ATTR_STREET = "street"
ATTR_CITY = "city"
ATTR_POSTAL_TOWN = "postal_town"
ATTR_POSTAL_CODE = "postal_code"
ATTR_REGION = "state_province"
ATTR_STATE_ABBR = "state_abbr"
ATTR_COUNTRY = "country"
ATTR_COUNTY = "county"
ATTR_FORMATTED_ADDRESS = "formatted_address"
ATTR_PLACE_TYPE = "place_type"
ATTR_PLACE_NAME = "place_name"
ATTR_PLACE_CATEGORY = "place_category"
ATTR_PLACE_NEIGHBOURHOOD = "neighbourhood"
ATTR_DEVICETRACKER_ID = "devicetracker_entityid"
ATTR_DEVICETRACKER_ZONE = "devicetracker_zone"
ATTR_DEVICETRACKER_ZONE_NAME = "devicetracker_zone_name"
ATTR_PICTURE = "entity_picture"
ATTR_LATITUDE_OLD = "previous_latitude"
ATTR_LONGITUDE_OLD = "previous_longitude"
ATTR_LATITUDE = "current_latitude"
ATTR_LONGITUDE = "current_longitude"
ATTR_MTIME = "last_changed"
ATTR_DISTANCE_KM = "distance_from_home_km"
ATTR_DISTANCE_M = "distance_from_home_m"
ATTR_HOME_ZONE = "home_zone"
ATTR_HOME_LATITUDE = "home_latitude"
ATTR_HOME_LONGITUDE = "home_longitude"
ATTR_LOCATION_CURRENT = "current_location"
ATTR_LOCATION_PREVIOUS = "previous_location"
ATTR_DIRECTION_OF_TRAVEL = "direction_of_travel"
ATTR_MAP_LINK = "map_link"
ATTR_FORMATTED_PLACE = "formatted_place"
ATTR_OSM_ID = "osm_id"
ATTR_OSM_TYPE = "osm_type"
ATTR_WIKIDATA_ID = "wikidata_id"
ATTR_OSM_DICT = "osm_dict"
ATTR_OSM_DETAILS_DICT = "osm_details_dict"
ATTR_WIKIDATA_DICT = "wikidata_dict"

DEFAULT_NAME = "places"
DEFAULT_OPTION = "zone, place"
DEFAULT_HOME_ZONE = "zone.home"
DEFAULT_KEY = "no key"
DEFAULT_MAP_PROVIDER = "apple"
DEFAULT_MAP_ZOOM = "18"
DEFAULT_LANGUAGE = "default"
DEFAULT_EXTENDED_ATTR = False

SCAN_INTERVAL = timedelta(seconds=30)
THROTTLE_INTERVAL = timedelta(seconds=600)

PLATFORM_SCHEMA = PLATFORM_SCHEMA.extend(
    {
        vol.Required(CONF_DEVICETRACKER_ID): cv.string,
        vol.Optional(CONF_API_KEY, default=DEFAULT_KEY): cv.string,
        vol.Optional(CONF_OPTIONS, default=DEFAULT_OPTION): cv.string,
        vol.Optional(CONF_HOME_ZONE, default=DEFAULT_HOME_ZONE): cv.string,
        vol.Optional(CONF_NAME, default=DEFAULT_NAME): cv.string,
        vol.Optional(CONF_MAP_PROVIDER, default=DEFAULT_MAP_PROVIDER): cv.string,
        vol.Optional(CONF_MAP_ZOOM, default=DEFAULT_MAP_ZOOM): cv.string,
        vol.Optional(CONF_LANGUAGE, default=DEFAULT_LANGUAGE): cv.string,
        vol.Optional(CONF_SCAN_INTERVAL, default=SCAN_INTERVAL): cv.time_period,
        vol.Optional(CONF_EXTENDED_ATTR, default=DEFAULT_EXTENDED_ATTR): cv.boolean,
    }
)

TRACKABLE_DOMAINS = ["device_tracker"]


def setup_platform(hass, config, add_devices, discovery_info=None):
    """Setup the sensor platform."""
    name = config.get(CONF_NAME)
    api_key = config.get(CONF_API_KEY)
    devicetracker_id = config.get(CONF_DEVICETRACKER_ID)
    options = config.get(CONF_OPTIONS)
    home_zone = config.get(CONF_HOME_ZONE)
    map_provider = config.get(CONF_MAP_PROVIDER)
    map_zoom = config.get(CONF_MAP_ZOOM)
    language = config.get(CONF_LANGUAGE)
    extended_attr = config.get(CONF_EXTENDED_ATTR)

    add_devices(
        [
            Places(
                hass,
                devicetracker_id,
                name,
                api_key,
                options,
                home_zone,
                map_provider,
                map_zoom,
                language,
                extended_attr,
            )
        ]
    )


class Places(Entity):
    """Representation of a Places Sensor."""

    def __init__(
        self,
        hass,
        devicetracker_id,
        name,
        api_key,
        options,
        home_zone,
        map_provider,
        map_zoom,
        language,
        extended_attr,
    ):
        """Initialize the sensor."""
        self._hass = hass
        self._name = name
        self._api_key = api_key
        self._options = options.lower()
        self._devicetracker_id = devicetracker_id.lower()
        self._home_zone = home_zone.lower()
        self._map_provider = map_provider.lower()
        self._map_zoom = map_zoom.lower()
        self._language = language.lower()
        self._language.replace(" ", "")
        self._extended_attr = extended_attr
        self._state = "Initializing... (since 99:99)"

        home_latitude = str(hass.states.get(home_zone).attributes.get("latitude"))
        home_longitude = str(hass.states.get(home_zone).attributes.get("longitude"))
        self._entity_picture = (
            hass.states.get(devicetracker_id).attributes.get("entity_picture")
            if hass.states.get(devicetracker_id)
            else None
        )
        self._street_number = None
        self._street = None
        self._city = None
        self._postal_town = None
        self._postal_code = None
        self._city = None
        self._region = None
        self._state_abbr = None
        self._country = None
        self._county = None
        self._formatted_address = None
        self._place_type = None
        self._place_name = None
        self._place_category = None
        self._place_neighbourhood = None
        self._home_latitude = home_latitude
        self._home_longitude = home_longitude
        self._latitude_old = home_latitude
        self._longitude_old = home_longitude
        self._latitude = home_latitude
        self._longitude = home_longitude
        self._devicetracker_zone = "Home"
        self._devicetracker_zone_name = "Home"
        self._mtime = str(datetime.now())
        self._distance_km = 0
        self._distance_m = 0
        self._location_current = home_latitude + "," + home_longitude
        self._location_previous = home_latitude + "," + home_longitude
        self._updateskipped = 0
        self._direction = "stationary"
        self._map_link = None
        self._formatted_place = None
        self._osm_id = None
        self._osm_type = None
        self._wikidata_id = None
        self._osm_dict = None
        self._osm_details_dict = None
        self._wikidata_dict = None
        #'https://www.google.com/maps/@' + home_latitude + "," + home_longitude + ',19z'

        # Check if devicetracker_id was specified correctly
        _LOGGER.info(
            "("
            + self._name
            + ") DeviceTracker Entity ID is "
            + devicetracker_id.split(".", 1)[1]
        )

        if devicetracker_id.split(".", 1)[0] in TRACKABLE_DOMAINS:
            self._devicetracker_id = devicetracker_id
            track_state_change(
                hass,
                self._devicetracker_id,
                self.tsc_update,
                from_state=None,
                to_state=None,
            )
            _LOGGER.info(
                "("
                + self._name
                + ") Now subscribed to state change events from "
                + self._devicetracker_id
            )

    @property
    def name(self):
        """Return the name of the sensor."""
        return self._name

    @property
    def state(self):
        """Return the state of the sensor."""
        return self._state

    @property
    def entity_picture(self):
        """Return the picture of the device."""
        return self._entity_picture

    @property
    def extra_state_attributes(self):
        """Return the state attributes."""
        return_attr = {}

        if self._street_number is not None:
            return_attr[ATTR_STREET_NUMBER] = self._street_number
        if self._street is not None:
            return_attr[ATTR_STREET] = self._street
        if self._city is not None:
            return_attr[ATTR_CITY] = self._city
        if self._postal_town is not None:
            return_attr[ATTR_POSTAL_TOWN] = self._postal_town
        if self._postal_code is not None:
            return_attr[ATTR_POSTAL_CODE] = self._postal_code
        if self._region is not None:
            return_attr[ATTR_REGION] = self._region
        if self._state_abbr is not None:
            return_attr[ATTR_STATE_ABBR] = self._state_abbr
        if self._country is not None:
            return_attr[ATTR_COUNTRY] = self._country
        if self._county is not None:
            return_attr[ATTR_COUNTY] = self._county
        if self._formatted_address is not None:
            return_attr[ATTR_FORMATTED_ADDRESS] = self._formatted_address
        if self._place_type is not None:
            return_attr[ATTR_PLACE_TYPE] = self._place_type
        if self._place_name is not None:
            return_attr[ATTR_PLACE_NAME] = self._place_name
        if self._place_category is not None:
            return_attr[ATTR_PLACE_CATEGORY] = self._place_category
        if self._place_neighbourhood is not None:
            return_attr[ATTR_PLACE_NEIGHBOURHOOD] = self._place_neighbourhood
        if self._formatted_place is not None:
            return_attr[ATTR_FORMATTED_PLACE] = self._formatted_place
        if self._latitude_old is not None:
            return_attr[ATTR_LATITUDE_OLD] = self._latitude_old
        if self._longitude_old is not None:
            return_attr[ATTR_LONGITUDE_OLD] = self._longitude_old
        if self._latitude is not None:
            return_attr[ATTR_LATITUDE] = self._latitude
        if self._longitude is not None:
            return_attr[ATTR_LONGITUDE] = self._longitude
        if self._devicetracker_id is not None:
            return_attr[ATTR_DEVICETRACKER_ID] = self._devicetracker_id
        if self._devicetracker_zone is not None:
            return_attr[ATTR_DEVICETRACKER_ZONE] = self._devicetracker_zone
        if self._devicetracker_zone_name is not None:
            return_attr[ATTR_DEVICETRACKER_ZONE_NAME] = self._devicetracker_zone_name
        if self._home_zone is not None:
            return_attr[ATTR_HOME_ZONE] = self._home_zone
        if self._entity_picture is not None:
            return_attr[ATTR_PICTURE] = self._entity_picture
        if self._distance_km is not None:
            return_attr[ATTR_DISTANCE_KM] = self._distance_km
        if self._distance_m is not None:
            return_attr[ATTR_DISTANCE_M] = self._distance_m
        if self._mtime is not None:
            return_attr[ATTR_MTIME] = self._mtime
        if self._location_current is not None:
            return_attr[ATTR_LOCATION_CURRENT] = self._location_current
        if self._location_previous is not None:
            return_attr[ATTR_LOCATION_PREVIOUS] = self._location_previous
        if self._home_latitude is not None:
            return_attr[ATTR_HOME_LATITUDE] = self._home_latitude
        if self._home_longitude is not None:
            return_attr[ATTR_HOME_LONGITUDE] = self._home_longitude
        if self._direction is not None:
            return_attr[ATTR_DIRECTION_OF_TRAVEL] = self._direction
        if self._map_link is not None:
            return_attr[ATTR_MAP_LINK] = self._map_link
        if self._options is not None:
            return_attr[ATTR_OPTIONS] = self._options
        if self._osm_id is not None:
            return_attr[ATTR_OSM_ID] = self._osm_id
        if self._osm_type is not None:
            return_attr[ATTR_OSM_TYPE] = self._osm_type
        if self._wikidata_id is not None:
            return_attr[ATTR_WIKIDATA_ID] = self._wikidata_id
        if self._osm_dict is not None:
            return_attr[ATTR_OSM_DICT] = self._osm_dict
        if self._osm_details_dict is not None:
            return_attr[ATTR_OSM_DETAILS_DICT] = self._osm_details_dict
        if self._wikidata_dict is not None:
            return_attr[ATTR_WIKIDATA_DICT] = self._wikidata_dict
        # _LOGGER.debug("(" + self._name + ") Extra State Attributes - " + return_attr)
        return return_attr

    def tsc_update(self, tscarg2, tsarg3, tsarg4):
        """Call the do_update function based on the TSC (track state change) event"""
        self.do_update("Track State Change")

    @Throttle(THROTTLE_INTERVAL)
    def update(self):
        """Call the do_update function based on scan interval and throttle"""
        self.do_update("Scan Interval")

    def haversine(self, lon1, lat1, lon2, lat2):
        """
        Calculate the great circle distance between two points
        on the earth (specified in decimal degrees)
        """
        # convert decimal degrees to radians
        lon1, lat1, lon2, lat2 = map(radians, [lon1, lat1, lon2, lat2])

        # haversine formula
        dlon = lon2 - lon1
        dlat = lat2 - lat1
        a = sin(dlat / 2) ** 2 + cos(lat1) * cos(lat2) * sin(dlon / 2) ** 2
        c = 2 * asin(sqrt(a))
        r = 6371  # Radius of earth in kilometers. Use 3956 for miles
        return c * r

    def do_update(self, reason):
        """Get the latest data and updates the states."""

        previous_state = self.state[:-14]
        distance_traveled = 0
        devicetracker_zone = None

        _LOGGER.info("(" + self._name + ") Calling update due to " + reason)
        _LOGGER.info(
            "(" + self._name + ") Check if update req'd : " + self._devicetracker_id
        )
        _LOGGER.debug("(" + self._name + ") Previous State        : " + previous_state)

        if (
            hasattr(self, "_devicetracker_id")
            and self.hass.states.get(self._devicetracker_id) is not None
        ):
            now = datetime.now()
            old_latitude = str(self._latitude)
            old_longitude = str(self._longitude)
            new_latitude = str(
                self._hass.states.get(self._devicetracker_id).attributes.get("latitude")
            )
            new_longitude = str(
                self._hass.states.get(self._devicetracker_id).attributes.get(
                    "longitude"
                )
            )
            home_latitude = str(self._home_latitude)
            home_longitude = str(self._home_longitude)
            last_distance_m = self._distance_m
            last_updated = self._mtime
            current_location = new_latitude + "," + new_longitude
            previous_location = old_latitude + "," + old_longitude
            home_location = home_latitude + "," + home_longitude

            # maplink_google ='https://www.google.com/maps/@' + current_location+',' + self._map_zoom + 'z'
            maplink_apple = (
                "https://maps.apple.com/maps/?q="
                + current_location
                + "&z="
                + self._map_zoom
            )
            # maplink_google = 'https://www.google.com/maps/dir/?api=1&origin=' + current_location + '&destination=' + home_location + '&travelmode=driving&layer=traffic'
            maplink_google = (
                "https://www.google.com/maps/search/?api=1&basemap=roadmap&layer=traffic&query="
                + current_location
            )
            if (
                new_latitude != "None"
                and new_longitude != "None"
                and home_latitude != "None"
                and home_longitude != "None"
            ):
                distance_m = distance(
                    float(new_latitude),
                    float(new_longitude),
                    float(home_latitude),
                    float(home_longitude),
                )
                distance_km = round(distance_m / 1000, 2)
                distance_from_home = str(distance_km) + " km"

                deviation = self.haversine(
                    float(old_latitude),
                    float(old_longitude),
                    float(new_latitude),
                    float(new_longitude),
                )
                if deviation <= 0.2:  # in kilometers
                    direction = "stationary"
                elif last_distance_m > distance_m:
                    direction = "towards home"
                elif last_distance_m < distance_m:
                    direction = "away from home"
                else:
                    direction = "stationary"

                _LOGGER.debug(
                    "(" + self._name + ") Previous Location: " + previous_location
                )
                _LOGGER.debug(
                    "(" + self._name + ") Current Location : " + current_location
                )
                _LOGGER.debug(
                    "(" + self._name + ") Home Location    : " + home_location
                )
                _LOGGER.info(
                    "("
                    + self._name
                    + ") Distance from home : ("
                    + (self._home_zone).split(".")[1]
                    + "): "
                    + distance_from_home
                )
                _LOGGER.info(
                    "(" + self._name + ") Travel Direction   :(" + direction + ")"
                )

                """Update if location has changed."""

                devicetracker_zone = self.hass.states.get(self._devicetracker_id).state
                _LOGGER.info(
                    "("
                    + self._name
                    + ") DeviceTracker Zone (before update): "
                    + devicetracker_zone
                )

                devicetracker_zone_id = self.hass.states.get(
                    self._devicetracker_id
                ).attributes.get("zone")
                devicetracker_zone_id = "zone." + devicetracker_zone_id
                _LOGGER.debug(
                    "("
                    + self._name
                    + ") DeviceTracker Zone ID (before update): "
                    + devicetracker_zone_id
                )

                devicetracker_zone_name_state = self.hass.states.get(
                    devicetracker_zone_id
                )
                if devicetracker_zone_name_state:
                    devicetracker_zone_name = self.hass.states.get(
                        devicetracker_zone_id
                    ).name
                else:
                    devicetracker_zone_name = devicetracker_zone
                _LOGGER.debug(
                    "("
                    + self._name
                    + ") DeviceTracker Zone Name (before update): "
                    + devicetracker_zone_name
                )

                distance_traveled = distance(
                    float(new_latitude),
                    float(new_longitude),
                    float(old_latitude),
                    float(old_longitude),
                )

                _LOGGER.info(
                    "("
                    + self._name
                    + ") Meters traveled since last update: "
                    + str(round(distance_traveled))
                )

        proceed_with_update = True

        if current_location == previous_location:
            _LOGGER.debug(
                "("
                + self._name
                + ") Skipping update because co-ordinates are identical"
            )
            proceed_with_update = False
        elif int(distance_traveled) > 0 and self._updateskipped > 3:
            proceed_with_update = True
            _LOGGER.debug(
                "("
                + self._name
                + ") Allowing update after 3 skips even with distance traveled < 10m"
            )
        elif int(distance_traveled) < 10:
            self._updateskipped = self._updateskipped + 1
            _LOGGER.debug(
                "("
                + self._name
                + ") Skipping update because location changed "
                + str(distance_traveled)
                + " < 10m  ("
                + str(self._updateskipped)
                + ")"
            )
            proceed_with_update = False

        if previous_state == "Initializing...":
            _LOGGER.debug(
                "(" + self._name + ") Peforming Initial Update for user at home..."
            )
            proceed_with_update = True

        if proceed_with_update and devicetracker_zone:
            _LOGGER.debug(
                "("
                + self._name
                + ") Proceeding with update for "
                + self._devicetracker_id
            )
            self._devicetracker_zone = devicetracker_zone
            _LOGGER.info(
                "("
                + self._name
                + ") DeviceTracker Zone (current) "
                + self._devicetracker_zone
                + " Skipped Updates: "
                + str(self._updateskipped)
            )

            self._reset_attributes()

            self._latitude = new_latitude
            self._longitude = new_longitude
            self._latitude_old = old_latitude
            self._longitude_old = old_longitude
            self._location_current = current_location
            self._location_previous = previous_location
            self._devicetracker_zone = devicetracker_zone
            self._devicetracker_zone_name = devicetracker_zone_name
            self._distance_km = distance_from_home
            self._distance_m = distance_m
            self._direction = direction

            if self._map_provider == "google":
                _LOGGER.debug(
                    "("
                    + self._name
                    + ") Google Map Link requested for: ["
                    + self._map_provider
                    + "]"
                )
                self._map_link = maplink_google
            else:
                _LOGGER.debug(
                    "("
                    + self._name
                    + ") Apple Map Link requested for: ["
                    + self._map_provider
                    + "]"
                )
                self._map_link = maplink_apple

            _LOGGER.debug("(" + self._name + ") Map Link generated: " + self._map_link)

            osm_url = (
                "https://nominatim.openstreetmap.org/reverse?format=jsonv2&lat="
                + self._latitude
                + "&lon="
                + self._longitude
                + (
                    "&accept-language=" + self._language
                    if self._language != DEFAULT_LANGUAGE
                    else ""
                )
                + "&addressdetails=1&namedetails=1&zoom=18&limit=1"
                + ("&email=" + self._api_key if self._api_key != DEFAULT_KEY else "")
            )

            osm_decoded = {}
            _LOGGER.info(
                "("
                + self._name
                + ") OpenStreetMap request sent with lat="
                + self._latitude
                + " and lon="
                + self._longitude
            )
            _LOGGER.debug("(" + self._name + ") OSM URL - " + osm_url)
            osm_response = get(osm_url)
            osm_json_input = osm_response.text
            _LOGGER.debug("(" + self._name + ") OSM Response - " + osm_json_input)
            osm_decoded = json.loads(osm_json_input)
            # decoded = osm_decoded

            place_options = self._options.lower()
            place_type = "-"
            place_name = "-"
            place_category = "-"
            place_neighbourhood = "-"
            street_number = ""
            street = "Unnamed Road"
            city = "-"
            postal_town = "-"
            region = "-"
            state_abbr = "-"
            county = "-"
            country = "-"
            postal_code = ""
            formatted_address = ""
            target_option = ""
            formatted_place = ""
            osm_id = None
            osm_type = None
            wikidata_id = None

            if "place" in self._options:
                place_type = osm_decoded["type"]
                if place_type == "yes":
                    place_type = osm_decoded["addresstype"]
                if place_type in osm_decoded["address"]:
                    place_name = osm_decoded["address"][place_type]
                if "category" in osm_decoded:
                    place_category = osm_decoded["category"]
                    if place_category in osm_decoded["address"]:
                        place_name = osm_decoded["address"][place_category]
                if "name" in osm_decoded["namedetails"]:
                    place_name = osm_decoded["namedetails"]["name"]
                for language in self._language.split(","):
                    if "name:" + language in osm_decoded["namedetails"]:
                        place_name = osm_decoded["namedetails"]["name:" + language]
                        break
                if self._devicetracker_zone == "not_home" and place_name != "house":
                    new_state = place_name

            if "house_number" in osm_decoded["address"]:
                street_number = osm_decoded["address"]["house_number"]
            if "road" in osm_decoded["address"]:
                street = osm_decoded["address"]["road"]

            if "neighbourhood" in osm_decoded["address"]:
                place_neighbourhood = osm_decoded["address"]["neighbourhood"]
            elif "hamlet" in osm_decoded["address"]:
                place_neighbourhood = osm_decoded["address"]["hamlet"]

            if "city" in osm_decoded["address"]:
                city = osm_decoded["address"]["city"]
            elif "town" in osm_decoded["address"]:
                city = osm_decoded["address"]["town"]
            elif "village" in osm_decoded["address"]:
                city = osm_decoded["address"]["village"]
            elif "township" in osm_decoded["address"]:
                city = osm_decoded["address"]["township"]
            elif "municipality" in osm_decoded["address"]:
                city = osm_decoded["address"]["municipality"]
            elif "city_district" in osm_decoded["address"]:
                city = osm_decoded["address"]["city_district"]
            if city.startswith("City of"):
                city = city[8:] + " City"

            if "city_district" in osm_decoded["address"]:
                postal_town = osm_decoded["address"]["city_district"]
            if "suburb" in osm_decoded["address"]:
                postal_town = osm_decoded["address"]["suburb"]
            if "state" in osm_decoded["address"]:
                region = osm_decoded["address"]["state"]
            if "ISO3166-2-lvl4" in osm_decoded["address"]:
                state_abbr = (
                    osm_decoded["address"]["ISO3166-2-lvl4"].split("-")[1].upper()
                )
            if "county" in osm_decoded["address"]:
                county = osm_decoded["address"]["county"]
            if "country" in osm_decoded["address"]:
                country = osm_decoded["address"]["country"]
            if "postcode" in osm_decoded["address"]:
                postal_code = osm_decoded["address"]["postcode"]
            if "display_name" in osm_decoded:
                formatted_address = osm_decoded["display_name"]

            if "osm_id" in osm_decoded:
                osm_id = str(osm_decoded["osm_id"])
            if "osm_type" in osm_decoded:
                osm_type = osm_decoded["osm_type"]

            self._place_type = place_type
            self._place_category = place_category
            self._place_neighbourhood = place_neighbourhood
            self._place_name = place_name

            self._street_number = street_number
            self._street = street
            self._city = city
            self._postal_town = postal_town
            self._region = region
            self._state_abbr = state_abbr
            self._county = county
            self._country = country
            self._postal_code = postal_code
            self._formatted_address = formatted_address
            self._mtime = str(datetime.now())
            self._osm_id = str(osm_id)
            self._osm_type = osm_type

            isDriving = False

            display_options = []
            options_array = self._options.split(",")
            for option in options_array:
                display_options.append(option.strip())

            # Formatted Place
            formatted_place_array = []
            if (
                "stationary" in self._devicetracker_zone.lower()
                or self._devicetracker_zone.lower() == "away"
                or self._devicetracker_zone.lower() == "not_home"
            ):
                if (
                    self._direction != "stationary"
                    and (
                        self._place_category == "highway"
                        or self._place_type == "motorway"
                    )
                    and "driving" in display_options
                ):
                    formatted_place_array.append("Driving")
                    isDriving = True
                if self._place_name == "-":
                    if (
                        self._place_type != "-"
                        and self._place_type.lower() != "unclassified"
                        and self._place_category.lower() != "highway"
                    ):
                        formatted_place_array.append(
                            self._place_type.title()
                            .replace("Proposed", "")
                            .replace("Construction", "")
                            .strip()
                        )
                    elif (
                        self._place_category != "-"
                        and self._place_category.lower() != "highway"
                    ):
                        formatted_place_array.append(
                            self._place_category.title().strip()
                        )
                    if self._street.lower() != "unnamed road" and self._street != "-":
                        if self._street_number == "-":
                            formatted_place_array.append(self._street.strip())
                        else:
                            formatted_place_array.append(
                                self._street_number.strip() + " " + self._street.strip()
                            )
<<<<<<< HEAD
                    if self._place_type.lower() == "house" and self._place_neighbourhood != "-":
                        formatted_place_array.append(
                            self._place_neighbourhood.strip() + " Neighborhood"
                        )
=======
                        if self._place_type != "-" and self._place_neighbourhood != "-":
                            formatted_place_array.append(
                                self._place_neighbourhood.strip() + " Neighborhood"
                            )
>>>>>>> 30938f5a

                else:
                    formatted_place_array.append(self._place_name.strip())
                if self._city != "-":
                    formatted_place_array.append(
                        self._city.replace(" Township", "").strip()
                    )
                elif self._county != "-":
                    formatted_place_array.append(self._county.strip())
                if self._region != "-":
                    formatted_place_array.append(self._state_abbr)
            else:
                formatted_place_array.append(devicetracker_zone_name.strip())
            formatted_place = ", ".join(item for item in formatted_place_array)
            formatted_place = (
                formatted_place.replace("\n", " ").replace("  ", " ").strip()
            )
            self._formatted_place = formatted_place

            if "error_message" in osm_decoded:
                new_state = osm_decoded["error_message"]
                _LOGGER.info(
                    "(" + self._name + ") An error occurred contacting the web service"
                )
            elif "formatted_place" in display_options:
                new_state = self._formatted_place
            elif (
                self._devicetracker_zone.lower() == "not_home"
                or "stationary" in self._devicetracker_zone.lower()
            ):

                # Options:  "formatted_place, zone, zone_name, place, street_number, street, city, county, state, postal_code, country, formatted_address"

                _LOGGER.debug(
                    "("
                    + self._name
                    + ") Building State from Display Options: "
                    + self._options
                )

                user_display = []

                if "driving" in display_options and isDriving:
                    user_display.append("Driving")

                if (
                    "zone_name" in display_options
                    and "do_not_show_not_home" not in display_options
                ):
                    zone = self._devicetracker_zone
                    user_display.append(self._devicetracker_zone_name)
                elif (
                    "zone" in display_options
                    and "do_not_show_not_home" not in display_options
                ):
                    zone = self._devicetracker_zone
                    user_display.append(self._devicetracker_zone)

                if "place_name" in display_options:
                    if place_name != "-":
                        user_display.append(place_name)
                if "place" in display_options:
                    if place_name != "-":
                        user_display.append(place_name)
                    if place_category.lower() != "place":
                        user_display.append(place_category)
                    if place_type.lower() != "yes":
                        user_display.append(place_type)
                    user_display.append(place_neighbourhood)
                    user_display.append(street_number)
                    user_display.append(street)
                else:
                    if "street_number" in display_options:
                        user_display.append(street_number)
                    if "street" in display_options:
                        user_display.append(street)
                if "city" in display_options:
                    user_display.append(city)
                if "county" in display_options:
                    user_display.append(county)
                if "state" in display_options:
                    user_display.append(region)
                elif "region" in display_options:
                    user_display.append(region)
                if "postal_code" in display_options:
                    user_display.append(postal_code)
                if "country" in display_options:
                    user_display.append(country)
                if "formatted_address" in display_options:
                    user_display.append(formatted_address)

                if "do_not_reorder" in display_options:
                    user_display = []
                    display_options.remove("do_not_reorder")
                    for option in display_options:
                        if option == "state":
                            target_option = "region"
                        if option == "place_neighborhood":
                            target_option = "place_neighbourhood"
                        if option in locals():
                            user_display.append(target_option)

                if not user_display:
                    user_display = self._devicetracker_zone
                    user_display.append(street)
                    user_display.append(city)

                new_state = ", ".join(item for item in user_display)
                _LOGGER.debug(
                    "("
                    + self._name
                    + ") New State built from Display Options will be: "
                    + new_state
                )
            elif "zone_name" in display_options:
                new_state = devicetracker_zone_name
                _LOGGER.debug(
                    "("
                    + self._name
                    + ") New State from DeviceTracker set to: "
                    + new_state
                )
            else:
                new_state = devicetracker_zone
                _LOGGER.debug(
                    "("
                    + self._name
                    + ") New State from DeviceTracker set to: "
                    + new_state
                )

            if self._extended_attr:
                self._osm_dict = osm_decoded
            current_time = "%02d:%02d" % (now.hour, now.minute)

            if previous_state != new_state:

                if self._extended_attr:
                    osm_details_dict = {}
                    if osm_id is not None and osm_type is not None:
                        if osm_type.lower() == "node":
                            osm_type_abbr = "N"
                        elif osm_type.lower() == "way":
                            osm_type_abbr = "W"
                        elif osm_type.lower() == "relation":
                            osm_type_abbr = "R"

                        osm_details_url = (
                            "https://nominatim.openstreetmap.org/details.php?osmtype="
                            + osm_type_abbr
                            + "&osmid="
                            + osm_id
                            + "&linkedplaces=1&hierarchy=1&group_hierarchy=1&limit=1&format=json"
                            + (
                                "&email=" + self._api_key
                                if self._api_key != DEFAULT_KEY
                                else ""
                            )
                        )

                        _LOGGER.info(
                            "("
                            + self._name
                            + ") OpenStreetMap Details request sent with type="
                            + osm_type
                            + " ("
                            + osm_type_abbr
                            + ") and id="
                            + str(osm_id)
                        )
                        _LOGGER.debug(
                            "(" + self._name + ") OSM Details URL - " + osm_details_url
                        )
                        osm_details_response = get(osm_details_url)
                        osm_details_json_input = osm_details_response.text
                        osm_details_dict = json.loads(osm_details_json_input)
                        _LOGGER.debug(
                            "("
                            + self._name
                            + ") OSM Details JSON - "
                            + osm_details_json_input
                        )
                        # _LOGGER.debug("(" + self._name + ") OSM Details Dict - " + str(osm_details_dict))
                        self._osm_details_dict = osm_details_dict

                        if (
                            "extratags" in osm_details_dict
                            and "wikidata" in osm_details_dict["extratags"]
                        ):
                            wikidata_id = osm_details_dict["extratags"]["wikidata"]
                        self._wikidata_id = wikidata_id

                        wikidata_dict = {}
                        if wikidata_id is not None:
                            wikidata_url = (
                                "https://www.wikidata.org/wiki/Special:EntityData/"
                                + wikidata_id
                                + ".json"
                            )

                            _LOGGER.info(
                                "("
                                + self._name
                                + ") Wikidata request sent with id="
                                + wikidata_id
                            )
                            _LOGGER.debug(
                                "(" + self._name + ") Wikidata URL - " + wikidata_url
                            )
                            wikidata_response = get(wikidata_url)
                            wikidata_json_input = wikidata_response.text
                            wikidata_dict = json.loads(wikidata_json_input)
                            _LOGGER.debug(
                                "("
                                + self._name
                                + ") Wikidata JSON - "
                                + wikidata_json_input
                            )
                            _LOGGER.debug(
                                "("
                                + self._name
                                + ") Wikidata Dict - "
                                + str(wikidata_dict)
                            )
                            self._wikidata_dict = wikidata_dict

                _LOGGER.info(
                    "("
                    + self._name
                    + ") New state built using options: "
                    + self._options
                )
                _LOGGER.debug(
                    "(" + self._name + ") Building EventData for (" + new_state + ")"
                )
                # new_state = new_state[:(255-14)]
                # self._state = new_state + " (since " + current_time + ")"
                new_state = new_state[:255]
                self._state = new_state
                event_data = {}
                event_data["entity"] = self._name
                event_data["from_state"] = previous_state
                event_data["to_state"] = new_state

                if place_name is not None:
                    event_data["place_name"] = place_name
                if current_time is not None:
                    event_data["mtime"] = current_time
                if distance_from_home is not None:
                    event_data["distance_from_home"] = distance_from_home
                if direction is not None:
                    event_data["direction"] = direction
                if devicetracker_zone is not None:
                    event_data["devicetracker_zone"] = devicetracker_zone
                if devicetracker_zone_name is not None:
                    event_data["devicetracker_zone_name"] = devicetracker_zone_name
                if self._latitude is not None:
                    event_data["latitude"] = self._latitude
                if self._longitude is not None:
                    event_data["longitude"] = self._longitude
                if self._latitude_old is not None:
                    event_data["previous_latitude"] = self._latitude_old
                if self._longitude_old is not None:
                    event_data["previous_longitude"] = self._longitude_old
                if self._map_link is not None:
                    event_data["map"] = self._map_link
                if osm_id is not None:
                    event_data["osm_id"] = osm_id
                if osm_type is not None:
                    event_data["osm_type"] = osm_type
                if self._extended_attr:
                    if wikidata_id is not None:
                        event_data["wikidata_id"] = wikidata_id
                    if osm_decoded is not None:
                        event_data["osm_dict"] = osm_decoded
                    if osm_details_dict is not None:
                        event_data["osm_details_dict"] = osm_details_dict
                    if wikidata_dict is not None:
                        event_data["wikidata_dict"] = wikidata_dict
                # _LOGGER.debug( "(" + self._name + ") Event Data: " + event_data )
                # self._hass.bus.fire(DEFAULT_NAME+'_state_update', { 'entity': self._name, 'place_name': place_name, 'from_state': previous_state, 'to_state': new_state, 'distance_from_home': distance_from_home, 'direction': direction, 'devicetracker_zone': devicetracker_zone, 'mtime': current_time, 'latitude': self._latitude, 'longitude': self._longitude, 'map': self._map_link })
                self._hass.bus.fire(DEFAULT_NAME + "_state_update", event_data)
                _LOGGER.debug("(" + self._name + ") Update complete...")

    def _reset_attributes(self):
        """Resets attributes."""
        self._street = None
        self._street_number = None
        self._city = None
        self._postal_town = None
        self._postal_code = None
        self._region = None
        self._state_abbr = None
        self._country = None
        self._county = None
        self._formatted_address = None
        self._place_type = None
        self._place_name = None
        self._mtime = datetime.now()
        self._osm_id = None
        self._osm_type = None
        self._wikidata_id = None
        self._osm_dict = None
        self._osm_details_dict = None
        self._wikidata_dict = None
        self._updateskipped = 0<|MERGE_RESOLUTION|>--- conflicted
+++ resolved
@@ -1001,17 +1001,10 @@
                             formatted_place_array.append(
                                 self._street_number.strip() + " " + self._street.strip()
                             )
-<<<<<<< HEAD
                     if self._place_type.lower() == "house" and self._place_neighbourhood != "-":
                         formatted_place_array.append(
                             self._place_neighbourhood.strip() + " Neighborhood"
                         )
-=======
-                        if self._place_type != "-" and self._place_neighbourhood != "-":
-                            formatted_place_array.append(
-                                self._place_neighbourhood.strip() + " Neighborhood"
-                            )
->>>>>>> 30938f5a
 
                 else:
                     formatted_place_array.append(self._place_name.strip())
