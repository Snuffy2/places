--- conflicted
+++ resolved
@@ -725,13 +725,10 @@
         if not self.is_attr_blank(ATTR_DEVICETRACKER_ZONE):
             if (
                 "stationary" in self.get_attr(ATTR_DEVICETRACKER_ZONE).lower()
-<<<<<<< HEAD
                 or self.get_attr(ATTR_DEVICETRACKER_ZONE).lower().startswith("statzon")
                 or self.get_attr(ATTR_DEVICETRACKER_ZONE)
                 .lower()
                 .startswith("ic3_statzone_")
-=======
->>>>>>> 1f95cc2a
                 or self.get_attr(ATTR_DEVICETRACKER_ZONE).lower() == "away"
                 or self.get_attr(ATTR_DEVICETRACKER_ZONE).lower() == "not_home"
                 or self.get_attr(ATTR_DEVICETRACKER_ZONE).lower() == "notset"
