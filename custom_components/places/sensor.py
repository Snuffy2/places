--- conflicted
+++ resolved
@@ -530,11 +530,7 @@
               else:
                   devicetracker_zone_name = devicetracker_zone
               _LOGGER.debug( "(" + self._name + ") DeviceTracker Zone Name (before update): " + devicetracker_zone_name )
-<<<<<<< HEAD
-              
-=======
-
->>>>>>> 6bde1952
+
               distance_traveled = distance(float(new_latitude), float(new_longitude), float(old_latitude), float(old_longitude))
 
               _LOGGER.info( "(" + self._name + ") Meters traveled since last update: " + str(round(distance_traveled)) )
