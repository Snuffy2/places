--- conflicted
+++ resolved
@@ -2115,21 +2115,12 @@
                 + self.get_attr(CONF_NAME)
                 + ") Reverting attributes back to before the update started"
             )
-<<<<<<< HEAD
         _LOGGER.debug(
             "("
             + self.get_attr(CONF_NAME)
             + ") Final entity attributes: "
             + str(self._internal_attr)
         )
-=======
-        # _LOGGER.debug(
-        #    "("
-        #    + self.get_attr(CONF_NAME)
-        #    + ") Final entity attributes: "
-        #    + str(self._internal_attr)
-        # )
->>>>>>> 28c7b6e7
         _LOGGER.info("(" + self.get_attr(CONF_NAME) + ") End of Update")
 
     def _reset_attributes(self):
