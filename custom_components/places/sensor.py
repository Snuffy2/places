"""
Place Support for OpenStreetMap Geocode sensors.

Original Author:  Jim Thompson
Subsequent Author: Ian Richardson

Description:
  Provides a sensor with a variable state consisting of reverse geocode (place) details for a linked device_tracker entity that provides GPS co-ordinates (ie owntracks, icloud)
  Optionally allows you to specify a 'home_zone' for each device and calculates distance from home and direction of travel.
  Configuration Instructions are below - as well as sample automations for notifications.
  
  The display options I have set for Sharon are "zone, place" so her state is displayed as:
  - not_home, Richmond Hill GO Station, building, building, Beverley Acres, 6, Newkirk Road
  There are a lot of additional attributes (beyond state) that are available which can be used in notifications, alerts, etc:
  (The "home latitude/longitudes" below have been randomized to protect her privacy)
{
  "formatted_address": "Richmond Hill GO Station, 6, Newkirk Road, Beverley Acres, Richmond Hill, York Region, Ontario, L4C 1B3, Canada",
  "friendly_name": "sharon",
  "current_latitude": "43.874149009154095",
  "distance_from_home_km": 7.24,
  "country": "Canada",
  "postal_code": "L4C 1B3",
  "direction_of_travel": "towards home",
  "neighbourhood": "Beverley Acres",
  "entity_picture": "/local/sharon.png",
  "street_number": "6",
  "devicetracker_entityid": "device_tracker.sharon_iphone7",
  "home_longitude": "-79.7323453871",
  "devicetracker_zone": "not_home",
  "distance_from_home_m": 17239.053,
  "home_latitude": "43.983234888",
  "previous_location": "43.86684124904056,-79.4253896502715",
  "previous_longitude": "-79.4253896502715",
  "place_category": "building",
  "map_link": "https://maps.apple.com/maps/?ll=43.874149009154095,-79.42642783709209&z=18",
  "last_changed": "2018-05-02 13:44:51.019837",
  "state_province": "Ontario",
  "county": "York Region",
  "current_longitude": "-79.42642783709209",
  "current_location": "43.874149009154095,-79.42642783709209",
  "place_type": "building",
  "previous_latitude": "43.86684124904056",
  "place_name": "Richmond Hill GO Station",
  "street": "Newkirk Road",
  "city": "Richmond Hill",
  "home_zone": "zone.sharon_home"
}

Note:  The Google Map Link for above location would have been:
       https://www.google.com/maps/search/?api=1&basemap=roadmap&layer=traffic&query=43.874149009154095,-79.42642783709209

Sample Configuration.yaml configurations:
sensor places_jim:
  - platform: places
    name: jim
    devicetracker_id: device_tracker.jim_iphone8
    options: zone,place
    display_zone: show
    map_provider: google
    map_zoom: 19
    home_zone: zone.jim_home
    api_key: !secret email_jim

sensor places_sharon:
  - platform: places
    name: sharon
    devicetracker_id: device_tracker.sharon_iphone7
    options: zone, place
    map_provider: apple
    map_zoom: 18
    home_zone: zone.sharon_home
    api_key: !secret email_sharon

sensor places_aidan:
  - platform: places
    name: aidan
    devicetracker_id: device_tracker.aidan_iphone7plus
    options: place
    map_provider: google
    map_zoom: 17
    home_zone: zone.aidan_home
    api_key: !secret email_aidan
  
Sample generic automations.yaml snippet to send an iOS notify on any device state change:
(the only difference is the second one uses a condition to only trigger for a specific user)

- alias: ReverseLocateEveryone
  initial_state: 'on'
  trigger:
    platform: event
    event_type: places_state_update
  action:
  - service: notify.ios_jim_iphone8
    data_template:
      title: 'ReverseLocate: {{ trigger.event.data.entity }} ({{ trigger.event.data.devicetracker_zone }}) {{ trigger.event.data.place_name }}'
      message: |-
        {{ trigger.event.data.entity }} ({{ trigger.event.data.devicetracker_zone }}) 
        {{ trigger.event.data.place_name }}
        {{ trigger.event.data.distance_from_home_km }} from home and traveling {{ trigger.event.data.direction }}
        {{ trigger.event.data.to_state }} ({{ trigger.event.data.mtime }})
      data:
        attachment:
          url: '{{ trigger.event.data.map }}'
          hide_thumbnail: false

- alias: ReverseLocateAidan
  initial_state: 'on'
  trigger:
    platform: event
    event_type: places_state_update
  condition:
    condition: template
    value_template: '{{ trigger.event.data.entity == "aidan" }}'
  action:
  - service: notify.ios_jim_iphone8
    data_template:
      title: 'ReverseLocate: {{ trigger.event.data.entity }} ({{ trigger.event.data.devicetracker_zone }}) {{ trigger.event.data.place_name }}'
      message: |-
        {{ trigger.event.data.entity }} ({{ trigger.event.data.devicetracker_zone }}) 
        {{ trigger.event.data.place_name }}
        {{ trigger.event.data.distance_from_home_km }} from home and traveling {{ trigger.event.data.direction }}
        {{ trigger.event.data.to_state }} ({{ trigger.event.data.mtime }})
      data:
        attachment:
          url: '{{ trigger.event.data.map }}'
          hide_thumbnail: false


Note:  The OpenStreetMap database is very flexible with regards to tag_names in their database schema.  If you come across a set of co-ordinates that do not parse properly, you can enable debug messages to see the actual JSON that is returned from the query.

Note:  The OpenStreetMap API requests that you include your valid e-mail address in each API call if you are making a large numbers of requests.  They say that this information will be kept confidential and only used to contact you in the event of a problem, see their Usage Policy for more details.

Configuration.yaml:
  sensor places_jim:
    - platform: Places
      name: jim                                     (optional)
      devicetracker_id: device_tracker.jim_iphone   (required)
      home_zone: zone.home                          (optional)
      api_key: <email_address>                      (optional)
      map_provider: [google|apple]                  (optional)
      map_zoom: <1-20>                              (optional)
      option: <zone, place, street_number, street, city, county, state, postal_code, country, formatted_address>  (optional)
      
The map link that gets generated for Google & Apple maps has a push pin marking the users location.
      
To enable detailed logging for this component, add the following to your configuration.yaml file
  logger:
    default: warning
    logs:
      custom_components.sensor.places: debug  

"""

import json
import logging
from datetime import datetime
from datetime import timedelta
from math import asin
from math import cos
from math import radians
from math import sin
from math import sqrt

import homeassistant.helpers.config_validation as cv
import voluptuous as vol
from homeassistant.components.sensor import PLATFORM_SCHEMA
from homeassistant.const import CONF_API_KEY
from homeassistant.const import CONF_NAME
from homeassistant.const import CONF_SCAN_INTERVAL
from homeassistant.helpers.entity import Entity
from homeassistant.helpers.event import track_state_change
from homeassistant.util import Throttle
from homeassistant.util.location import distance
from requests import get

from .const import ATTR_CITY
from .const import ATTR_COUNTRY
from .const import ATTR_COUNTY
from .const import ATTR_DEVICETRACKER_ID
from .const import ATTR_DEVICETRACKER_ZONE
from .const import ATTR_DEVICETRACKER_ZONE_NAME
from .const import ATTR_DIRECTION_OF_TRAVEL
from .const import ATTR_DISTANCE_KM
from .const import ATTR_DISTANCE_M
from .const import ATTR_FORMATTED_ADDRESS
from .const import ATTR_FORMATTED_PLACE
from .const import ATTR_HOME_LATITUDE
from .const import ATTR_HOME_LONGITUDE
from .const import ATTR_HOME_ZONE
from .const import ATTR_LAST_PLACE_NAME
from .const import ATTR_LATITUDE
from .const import ATTR_LATITUDE_OLD
from .const import ATTR_LOCATION_CURRENT
from .const import ATTR_LOCATION_PREVIOUS
from .const import ATTR_LONGITUDE
from .const import ATTR_LONGITUDE_OLD
from .const import ATTR_MAP_LINK
from .const import ATTR_MTIME
from .const import ATTR_OPTIONS
from .const import ATTR_OSM_DETAILS_DICT
from .const import ATTR_OSM_DICT
from .const import ATTR_OSM_ID
from .const import ATTR_OSM_TYPE
from .const import ATTR_PICTURE
from .const import ATTR_PLACE_CATEGORY
from .const import ATTR_PLACE_NAME
from .const import ATTR_PLACE_NEIGHBOURHOOD
from .const import ATTR_PLACE_TYPE
from .const import ATTR_POSTAL_CODE
from .const import ATTR_POSTAL_TOWN
from .const import ATTR_REGION
from .const import ATTR_STATE_ABBR
from .const import ATTR_STREET
from .const import ATTR_STREET_NUMBER
from .const import ATTR_WIKIDATA_DICT
<<<<<<< HEAD
from .const import ATTR_LAST_PLACE_NAME
from .const import CONF_DEVICETRACKER_ID
from .const import DEFAULT_KEY
from .const import CONF_OPTIONS
from .const import DEFAULT_OPTION
from .const import CONF_HOME_ZONE
from .const import DEFAULT_HOME_ZONE
from .const import DEFAULT_NAME
from .const import CONF_MAP_PROVIDER
from .const import DEFAULT_MAP_PROVIDER
from .const import CONF_MAP_ZOOM
from .const import DEFAULT_MAP_ZOOM
from .const import CONF_LANGUAGE
from .const import DEFAULT_LANGUAGE
from .const import CONF_EXTENDED_ATTR
from .const import DEFAULT_EXTENDED_ATTR
from .const import CONF_DEVICETRACKER_ID
from .const import CONF_OPTIONS
from .const import CONF_HOME_ZONE
from .const import CONF_MAP_PROVIDER
from .const import CONF_MAP_ZOOM
from .const import CONF_LANGUAGE
from .const import CONF_EXTENDED_ATTR
from .const import DEFAULT_LANGUAGE
from .const import DEFAULT_KEY
from .const import DEFAULT_KEY
from .const import DEFAULT_NAME
=======
from .const import ATTR_WIKIDATA_ID
>>>>>>> 8ce8e61a

SCAN_INTERVAL = timedelta(seconds=30)
THROTTLE_INTERVAL = timedelta(seconds=600)
TRACKABLE_DOMAINS = ["device_tracker"]
_LOGGER = logging.getLogger(__name__)


PLATFORM_SCHEMA = PLATFORM_SCHEMA.extend(
    {
        vol.Required(CONF_DEVICETRACKER_ID): cv.string,
        vol.Optional(CONF_API_KEY, default=DEFAULT_KEY): cv.string,
        vol.Optional(CONF_OPTIONS, default=DEFAULT_OPTION): cv.string,
        vol.Optional(CONF_HOME_ZONE, default=DEFAULT_HOME_ZONE): cv.string,
        vol.Optional(CONF_NAME, default=DEFAULT_NAME): cv.string,
        vol.Optional(CONF_MAP_PROVIDER, default=DEFAULT_MAP_PROVIDER): cv.string,
        vol.Optional(CONF_MAP_ZOOM, default=DEFAULT_MAP_ZOOM): cv.string,
        vol.Optional(CONF_LANGUAGE, default=DEFAULT_LANGUAGE): cv.string,
        vol.Optional(CONF_SCAN_INTERVAL, default=SCAN_INTERVAL): cv.time_period,
        vol.Optional(CONF_EXTENDED_ATTR, default=DEFAULT_EXTENDED_ATTR): cv.boolean,
    }
)


def setup_platform(hass, config, add_devices, discovery_info=None):
    """Setup the sensor platform."""
    name = config.get(CONF_NAME)
    api_key = config.get(CONF_API_KEY)
    devicetracker_id = config.get(CONF_DEVICETRACKER_ID)
    options = config.get(CONF_OPTIONS)
    home_zone = config.get(CONF_HOME_ZONE)
    map_provider = config.get(CONF_MAP_PROVIDER)
    map_zoom = config.get(CONF_MAP_ZOOM)
    language = config.get(CONF_LANGUAGE)
    extended_attr = config.get(CONF_EXTENDED_ATTR)

    add_devices(
        [
            Places(
                hass,
                devicetracker_id,
                name,
                api_key,
                options,
                home_zone,
                map_provider,
                map_zoom,
                language,
                extended_attr,
            )
        ]
    )


class Places(Entity):
    """Representation of a Places Sensor."""

    def __init__(
        self,
        hass,
        devicetracker_id,
        name,
        api_key,
        options,
        home_zone,
        map_provider,
        map_zoom,
        language,
        extended_attr,
    ):
        """Initialize the sensor."""
        self._hass = hass
        self._name = name
        self._api_key = api_key
        self._options = options.lower()
        self._devicetracker_id = devicetracker_id.lower()
        self._home_zone = home_zone.lower()
        self._map_provider = map_provider.lower()
        self._map_zoom = map_zoom.lower()
        self._language = language.lower()
        self._language.replace(" ", "")
        self._extended_attr = extended_attr
        self._state = "Initializing..."

        home_latitude = str(hass.states.get(home_zone).attributes.get("latitude"))
        if not self.is_float(home_latitude):
            home_latitude = None
        home_longitude = str(hass.states.get(home_zone).attributes.get("longitude"))
        if not self.is_float(home_longitude):
            home_longitude = None
        self._entity_picture = (
            hass.states.get(devicetracker_id).attributes.get("entity_picture")
            if hass.states.get(devicetracker_id)
            else None
        )
        self._street_number = None
        self._street = None
        self._city = None
        self._postal_town = None
        self._postal_code = None
        self._city = None
        self._region = None
        self._state_abbr = None
        self._country = None
        self._county = None
        self._formatted_address = None
        self._place_type = None
        self._place_name = None
        self._place_category = None
        self._place_neighbourhood = None
        self._home_latitude = home_latitude
        self._home_longitude = home_longitude
        self._latitude_old = home_latitude
        self._longitude_old = home_longitude
        self._latitude = home_latitude
        self._longitude = home_longitude
        self._devicetracker_zone = "Home"
        self._devicetracker_zone_name = "Home"
        self._mtime = str(datetime.now())
        self._last_place_name = None
        self._distance_km = 0
        self._distance_m = 0
        self._location_current = home_latitude + "," + home_longitude
        self._location_previous = home_latitude + "," + home_longitude
        self._updateskipped = 0
        self._direction = "stationary"
        self._map_link = None
        self._formatted_place = None
        self._osm_id = None
        self._osm_type = None
        self._wikidata_id = None
        self._osm_dict = None
        self._osm_details_dict = None
        self._wikidata_dict = None

        # Check if devicetracker_id was specified correctly
        _LOGGER.info(
            "(" + self._name + ") DeviceTracker Entity ID: " + devicetracker_id
        )

        if devicetracker_id.split(".", 1)[0] in TRACKABLE_DOMAINS:
            self._devicetracker_id = devicetracker_id
            track_state_change(
                hass,
                self._devicetracker_id,
                self.tsc_update,
                from_state=None,
                to_state=None,
            )
            _LOGGER.info("(" + self._name + ") Now subscribed to state change events")

    @property
    def name(self):
        """Return the name of the sensor."""
        return self._name

    @property
    def state(self):
        """Return the state of the sensor."""
        return self._state

    @property
    def entity_picture(self):
        """Return the picture of the device."""
        return self._entity_picture

    @property
    def extra_state_attributes(self):
        """Return the state attributes."""
        return_attr = {}

        if self._street_number is not None:
            return_attr[ATTR_STREET_NUMBER] = self._street_number
        if self._street is not None:
            return_attr[ATTR_STREET] = self._street
        if self._city is not None:
            return_attr[ATTR_CITY] = self._city
        if self._postal_town is not None:
            return_attr[ATTR_POSTAL_TOWN] = self._postal_town
        if self._postal_code is not None:
            return_attr[ATTR_POSTAL_CODE] = self._postal_code
        if self._region is not None:
            return_attr[ATTR_REGION] = self._region
        if self._state_abbr is not None:
            return_attr[ATTR_STATE_ABBR] = self._state_abbr
        if self._country is not None:
            return_attr[ATTR_COUNTRY] = self._country
        if self._county is not None:
            return_attr[ATTR_COUNTY] = self._county
        if self._formatted_address is not None:
            return_attr[ATTR_FORMATTED_ADDRESS] = self._formatted_address
        if self._place_type is not None:
            return_attr[ATTR_PLACE_TYPE] = self._place_type
        if self._place_name is not None:
            return_attr[ATTR_PLACE_NAME] = self._place_name
        if self._place_category is not None:
            return_attr[ATTR_PLACE_CATEGORY] = self._place_category
        if self._place_neighbourhood is not None:
            return_attr[ATTR_PLACE_NEIGHBOURHOOD] = self._place_neighbourhood
        if self._formatted_place is not None:
            return_attr[ATTR_FORMATTED_PLACE] = self._formatted_place
        if self._latitude_old is not None:
            return_attr[ATTR_LATITUDE_OLD] = self._latitude_old
        if self._longitude_old is not None:
            return_attr[ATTR_LONGITUDE_OLD] = self._longitude_old
        if self._latitude is not None:
            return_attr[ATTR_LATITUDE] = self._latitude
        if self._longitude is not None:
            return_attr[ATTR_LONGITUDE] = self._longitude
        if self._devicetracker_id is not None:
            return_attr[ATTR_DEVICETRACKER_ID] = self._devicetracker_id
        if self._devicetracker_zone is not None:
            return_attr[ATTR_DEVICETRACKER_ZONE] = self._devicetracker_zone
        if self._devicetracker_zone_name is not None:
            return_attr[ATTR_DEVICETRACKER_ZONE_NAME] = self._devicetracker_zone_name
        if self._home_zone is not None:
            return_attr[ATTR_HOME_ZONE] = self._home_zone
        if self._entity_picture is not None:
            return_attr[ATTR_PICTURE] = self._entity_picture
        if self._distance_km is not None:
            return_attr[ATTR_DISTANCE_KM] = self._distance_km
        if self._distance_m is not None:
            return_attr[ATTR_DISTANCE_M] = self._distance_m
        if self._mtime is not None:
            return_attr[ATTR_MTIME] = self._mtime
        if self._last_place_name is not None:
            return_attr[ATTR_LAST_PLACE_NAME] = self._last_place_name
        if self._location_current is not None:
            return_attr[ATTR_LOCATION_CURRENT] = self._location_current
        if self._location_previous is not None:
            return_attr[ATTR_LOCATION_PREVIOUS] = self._location_previous
        if self._home_latitude is not None:
            return_attr[ATTR_HOME_LATITUDE] = self._home_latitude
        if self._home_longitude is not None:
            return_attr[ATTR_HOME_LONGITUDE] = self._home_longitude
        if self._direction is not None:
            return_attr[ATTR_DIRECTION_OF_TRAVEL] = self._direction
        if self._map_link is not None:
            return_attr[ATTR_MAP_LINK] = self._map_link
        if self._options is not None:
            return_attr[ATTR_OPTIONS] = self._options
        if self._osm_id is not None:
            return_attr[ATTR_OSM_ID] = self._osm_id
        if self._osm_type is not None:
            return_attr[ATTR_OSM_TYPE] = self._osm_type
        if self._wikidata_id is not None:
            return_attr[ATTR_WIKIDATA_ID] = self._wikidata_id
        if self._osm_dict is not None:
            return_attr[ATTR_OSM_DICT] = self._osm_dict
        if self._osm_details_dict is not None:
            return_attr[ATTR_OSM_DETAILS_DICT] = self._osm_details_dict
        if self._wikidata_dict is not None:
            return_attr[ATTR_WIKIDATA_DICT] = self._wikidata_dict
        # _LOGGER.debug("(" + self._name + ") Extra State Attributes - " + return_attr)
        return return_attr

    def tsc_update(self, tscarg2, tsarg3, tsarg4):
        """Call the do_update function based on the TSC (track state change) event"""
        self.do_update("Track State Change")

    @Throttle(THROTTLE_INTERVAL)
    def update(self):
        """Call the do_update function based on scan interval and throttle"""
        self.do_update("Scan Interval")

    def haversine(self, lon1, lat1, lon2, lat2):
        """
        Calculate the great circle distance between two points
        on the earth (specified in decimal degrees)
        """
        # convert decimal degrees to radians
        lon1, lat1, lon2, lat2 = map(radians, [lon1, lat1, lon2, lat2])

        # haversine formula
        dlon = lon2 - lon1
        dlat = lat2 - lat1
        a = sin(dlat / 2) ** 2 + cos(lat1) * cos(lat2) * sin(dlon / 2) ** 2
        c = 2 * asin(sqrt(a))
        r = 6371  # Radius of earth in kilometers. Use 3956 for miles
        return c * r

    def is_float(self, value):
        try:
            float(value)
            return True
        except ValueError:
            return False

    def do_update(self, reason):
        """Get the latest data and updates the states."""

        _LOGGER.info("(" + self._name + ") Starting Update...")
        previous_state = self.state
        distance_traveled = 0
        devicetracker_zone = None
        devicetracker_zone_id = None
        devicetracker_zone_name_state = None
        home_latitude = None
        home_longitude = None
        last_distance_m = None
        last_updated = None
        current_location = None
        previous_location = None
        home_location = None
        maplink_apple = None
        maplink_google = None
        maplink_osm = None
        last_place_name = None
        prev_last_place_name = None

        _LOGGER.info("(" + self._name + ") Calling update due to " + reason)
        _LOGGER.info(
            "(" + self._name + ") Check if update req'd: " + self._devicetracker_id
        )
        _LOGGER.debug("(" + self._name + ") Previous State: " + previous_state)

        if (
            hasattr(self, "_devicetracker_id")
            and self.hass.states.get(self._devicetracker_id) is not None
        ):
            now = datetime.now()
            old_latitude = str(self._latitude)
            if not self.is_float(old_latitude):
                old_latitude = None
            old_longitude = str(self._longitude)
            if not self.is_float(old_latitude):
                old_latitude = None
            new_latitude = str(
                self._hass.states.get(self._devicetracker_id).attributes.get("latitude")
            )
            if not self.is_float(new_latitude):
                new_latitude = None
            new_longitude = str(
                self._hass.states.get(self._devicetracker_id).attributes.get(
                    "longitude"
                )
            )
            if not self.is_float(new_longitude):
                new_longitude = None
            home_latitude = str(self._home_latitude)
            if not self.is_float(home_latitude):
                home_latitude = None
            home_longitude = str(self._home_longitude)
            if not self.is_float(home_longitude):
                home_longitude = None
            last_distance_m = self._distance_m
            last_updated = self._mtime
            current_location = new_latitude + "," + new_longitude
            previous_location = old_latitude + "," + old_longitude
            home_location = home_latitude + "," + home_longitude
            prev_last_place_name = self._last_place_name
            _LOGGER.debug(
                "("
                + self._name
                + ") Previous last_place_name: "
                + str(self._last_place_name)
            )

            if (
                "stationary" in self._devicetracker_zone.lower()
                or self._devicetracker_zone.lower() == "away"
                or self._devicetracker_zone.lower() == "not_home"
            ):
                # Not in a Zone
                if self._place_name is not None and self._place_name != "-":
                    # If place name is set
                    last_place_name = self._place_name
                    _LOGGER.debug(
                        "("
                        + self._name
                        + ") Previous Place Name is set: "
                        + last_place_name
                        + ", updating"
                    )
                else:
                    # If blank, keep previous last place name
                    last_place_name = self._last_place_name
                    _LOGGER.debug(
                        "("
                        + self._name
                        + ") Previous Place Name is None or -, keeping prior"
                    )
            else:
                # In a Zone
                last_place_name = self._devicetracker_zone_name
                _LOGGER.debug(
                    "("
                    + self._name
                    + ") Previous Place is Zone: "
                    + last_place_name
                    + ", updating"
                )
            _LOGGER.debug(
                "("
                + self._name
                + ") Last Place Name (Initial): "
                + str(last_place_name)
            )

            maplink_apple = (
                "https://maps.apple.com/maps/?q="
                + current_location
                + "&z="
                + self._map_zoom
            )
            # maplink_google = 'https://www.google.com/maps/dir/?api=1&origin=' + current_location + '&destination=' + home_location + '&travelmode=driving&layer=traffic'
            maplink_google = (
                "https://www.google.com/maps/search/?api=1&basemap=roadmap&layer=traffic&query="
                + current_location
            )
            maplink_osm = (
                "https://www.openstreetmap.org/?mlat="
                + new_latitude
                + "&mlon="
                + new_longitude
                + "#map="
                + self._map_zoom
                + "/"
                + new_latitude[:8]
                + "/"
                + new_longitude[:9]
            )
            if (
                new_latitude is not None
                and new_longitude is not None
                and home_latitude is not None
                and home_longitude is not None
            ):
                distance_m = distance(
                    float(new_latitude),
                    float(new_longitude),
                    float(home_latitude),
                    float(home_longitude),
                )
                distance_km = round(distance_m / 1000, 3)

                deviation = self.haversine(
                    float(old_latitude),
                    float(old_longitude),
                    float(new_latitude),
                    float(new_longitude),
                )
                if deviation <= 0.2:  # in kilometers
                    direction = "stationary"
                elif last_distance_m > distance_m:
                    direction = "towards home"
                elif last_distance_m < distance_m:
                    direction = "away from home"
                else:
                    direction = "stationary"

                _LOGGER.debug(
                    "(" + self._name + ") Previous Location: " + previous_location
                )
                _LOGGER.debug(
                    "(" + self._name + ") Current Location: " + current_location
                )
                _LOGGER.debug("(" + self._name + ") Home Location: " + home_location)
                _LOGGER.info(
                    "("
                    + self._name
                    + ") Distance from home ["
                    + (self._home_zone).split(".")[1]
                    + "]: "
                    + str(distance_km)
                    + " km"
                )
                _LOGGER.info("(" + self._name + ") Travel Direction: " + direction)

                """Update if location has changed."""

                devicetracker_zone = self.hass.states.get(self._devicetracker_id).state
                _LOGGER.info(
                    "(" + self._name + ") DeviceTracker Zone: " + devicetracker_zone
                )

                devicetracker_zone_id = self.hass.states.get(
                    self._devicetracker_id
                ).attributes.get("zone")
                if devicetracker_zone_id is not None:
                    devicetracker_zone_id = "zone." + devicetracker_zone_id
                    devicetracker_zone_name_state = self.hass.states.get(
                        devicetracker_zone_id
                    )
                if devicetracker_zone_name_state is not None:
                    devicetracker_zone_name = devicetracker_zone_name_state.name
                else:
                    devicetracker_zone_name = devicetracker_zone
                _LOGGER.debug(
                    "("
                    + self._name
                    + ") DeviceTracker Zone Name: "
                    + devicetracker_zone_name
                )

                distance_traveled = distance(
                    float(new_latitude),
                    float(new_longitude),
                    float(old_latitude),
                    float(old_longitude),
                )

                _LOGGER.info(
                    "("
                    + self._name
                    + ") Meters traveled since last update: "
                    + str(round(distance_traveled, 1))
                )
            else:
                _LOGGER.error(
                    "("
                    + self._name
                    + ") Problem with updated lat/long, this will likely error: new_latitude="
                    + new_latitude
                    + ", new_longitude="
                    + new_longitude
                    + ", home_latitude="
                    + home_latitude
                    + ", home_longitude="
                    + home_longitude
                )
        else:
            _LOGGER.error(
                "(" + self._name + ") Missing _devicetracker_id, this will likely error"
            )

        proceed_with_update = True
        initial_update = False

        if current_location == previous_location:
            _LOGGER.debug(
                "(" + self._name + ") Skipping update because coordinates are identical"
            )
            proceed_with_update = False
        elif int(distance_traveled) > 0 and self._updateskipped > 3:
            proceed_with_update = True
            _LOGGER.debug(
                "("
                + self._name
                + ") Allowing update after 3 skips even with distance traveled < 10m"
            )
        elif int(distance_traveled) < 10:
            self._updateskipped = self._updateskipped + 1
            _LOGGER.debug(
                "("
                + self._name
                + ") Skipping update because location changed "
                + str(round(distance_traveled, 1))
                + " < 10m  ("
                + str(self._updateskipped)
                + ")"
            )
            proceed_with_update = False

        if previous_state == "Initializing...":
            _LOGGER.debug("(" + self._name + ") Performing Initial Update for user...")
            proceed_with_update = True
            initial_update = True

        if proceed_with_update and devicetracker_zone:
            _LOGGER.debug(
                "("
                + self._name
                + ") Meets criteria, proceeding with OpenStreetMap query"
            )
            self._devicetracker_zone = devicetracker_zone
            _LOGGER.info(
                "("
                + self._name
                + ") DeviceTracker Zone (current): "
                + self._devicetracker_zone
                + " / Skipped Updates: "
                + str(self._updateskipped)
            )

            self._reset_attributes()

            self._latitude = new_latitude
            self._longitude = new_longitude
            self._latitude_old = old_latitude
            self._longitude_old = old_longitude
            self._location_current = current_location
            self._location_previous = previous_location
            self._devicetracker_zone = devicetracker_zone
            self._devicetracker_zone_name = devicetracker_zone_name
            self._distance_km = distance_km
            self._distance_m = distance_m
            self._direction = direction

            if self._map_provider == "google":
                self._map_link = maplink_google
            elif self._map_provider == "osm":
                self._map_link = maplink_osm
            else:
                self._map_link = maplink_apple
            _LOGGER.debug("(" + self._name + ") Map Link Type: " + self._map_provider)
            _LOGGER.debug("(" + self._name + ") Map Link generated: " + self._map_link)

            osm_url = (
                "https://nominatim.openstreetmap.org/reverse?format=jsonv2&lat="
                + self._latitude
                + "&lon="
                + self._longitude
                + (
                    "&accept-language=" + self._language
                    if self._language != DEFAULT_LANGUAGE
                    else ""
                )
                + "&addressdetails=1&namedetails=1&zoom=18&limit=1"
                + ("&email=" + self._api_key if self._api_key != DEFAULT_KEY else "")
            )

            osm_decoded = {}
            _LOGGER.info(
                "("
                + self._name
                + ") OpenStreetMap Request: lat="
                + self._latitude
                + " and lon="
                + self._longitude
            )
            _LOGGER.debug("(" + self._name + ") OSM URL: " + osm_url)
            osm_response = get(osm_url)
            osm_json_input = osm_response.text
            _LOGGER.debug("(" + self._name + ") OSM Response: " + osm_json_input)
            osm_decoded = json.loads(osm_json_input)

            place_options = self._options.lower()
            place_type = None
            place_name = None
            place_category = None
            place_neighbourhood = None
            street_number = None
            street = None
            city = None
            postal_town = None
            region = None
            state_abbr = None
            county = None
            country = None
            postal_code = None
            formatted_address = None
            target_option = None
            formatted_place = None
            osm_id = None
            osm_type = None
            wikidata_id = None

            if "place" in self._options:
                place_type = osm_decoded["type"]
                if place_type == "yes":
                    place_type = osm_decoded["addresstype"]
                if place_type in osm_decoded["address"]:
                    place_name = osm_decoded["address"][place_type]
                if "category" in osm_decoded:
                    place_category = osm_decoded["category"]
                    if place_category in osm_decoded["address"]:
                        place_name = osm_decoded["address"][place_category]
                if "name" in osm_decoded["namedetails"]:
                    place_name = osm_decoded["namedetails"]["name"]
                for language in self._language.split(","):
                    if "name:" + language in osm_decoded["namedetails"]:
                        place_name = osm_decoded["namedetails"]["name:" + language]
                        break
                if self._devicetracker_zone == "not_home" and place_name != "house":
                    new_state = place_name

            if "house_number" in osm_decoded["address"]:
                street_number = osm_decoded["address"]["house_number"]
            if "road" in osm_decoded["address"]:
                street = osm_decoded["address"]["road"]

            if "neighbourhood" in osm_decoded["address"]:
                place_neighbourhood = osm_decoded["address"]["neighbourhood"]
            elif "hamlet" in osm_decoded["address"]:
                place_neighbourhood = osm_decoded["address"]["hamlet"]

            if "city" in osm_decoded["address"]:
                city = osm_decoded["address"]["city"]
            elif "town" in osm_decoded["address"]:
                city = osm_decoded["address"]["town"]
            elif "village" in osm_decoded["address"]:
                city = osm_decoded["address"]["village"]
            elif "township" in osm_decoded["address"]:
                city = osm_decoded["address"]["township"]
            elif "municipality" in osm_decoded["address"]:
                city = osm_decoded["address"]["municipality"]
            elif "city_district" in osm_decoded["address"]:
                city = osm_decoded["address"]["city_district"]
            if city is not None and city.startswith("City of"):
                city = city[8:] + " City"

            if "city_district" in osm_decoded["address"]:
                postal_town = osm_decoded["address"]["city_district"]
            if "suburb" in osm_decoded["address"]:
                postal_town = osm_decoded["address"]["suburb"]
            if "state" in osm_decoded["address"]:
                region = osm_decoded["address"]["state"]
            if "ISO3166-2-lvl4" in osm_decoded["address"]:
                state_abbr = (
                    osm_decoded["address"]["ISO3166-2-lvl4"].split("-")[1].upper()
                )
            if "county" in osm_decoded["address"]:
                county = osm_decoded["address"]["county"]
            if "country" in osm_decoded["address"]:
                country = osm_decoded["address"]["country"]
            if "postcode" in osm_decoded["address"]:
                postal_code = osm_decoded["address"]["postcode"]
            if "display_name" in osm_decoded:
                formatted_address = osm_decoded["display_name"]

            if "osm_id" in osm_decoded:
                osm_id = str(osm_decoded["osm_id"])
            if "osm_type" in osm_decoded:
                osm_type = osm_decoded["osm_type"]

            self._place_type = place_type
            self._place_category = place_category
            self._place_neighbourhood = place_neighbourhood
            self._place_name = place_name

            self._street_number = street_number
            self._street = street
            self._city = city
            self._postal_town = postal_town
            self._region = region
            self._state_abbr = state_abbr
            self._county = county
            self._country = country
            self._postal_code = postal_code
            self._formatted_address = formatted_address
            self._mtime = str(datetime.now())
            if osm_id is not None:
                self._osm_id = str(osm_id)
            self._osm_type = osm_type
            if initial_update is True:
                last_place_name = self._last_place_name
                _LOGGER.debug(
                    "("
                    + self._name
                    + ") Runnining initial update after load, using prior last_place_name"
                )
            elif (
                last_place_name == place_name
                or last_place_name == devicetracker_zone_name
            ):
                # If current place name/zone are the same as previous, keep older last place name
                last_place_name = self._last_place_name
                _LOGGER.debug(
                    "("
                    + self._name
                    + ") Initial last_place_name is same as new: place_name="
                    + str(place_name)
                    + " or devicetracker_zone_name="
                    + str(devicetracker_zone_name)
                    + ", keeping previous last_place_name"
                )
            else:
                _LOGGER.debug("(" + self._name + ") Keeping initial last_place_name")
            self._last_place_name = last_place_name
            _LOGGER.debug(
                "(" + self._name + ") Last Place Name (Final): " + str(last_place_name)
            )

            isDriving = False

            display_options = []
            options_array = self._options.split(",")
            for option in options_array:
                display_options.append(option.strip())

            # Formatted Place
            formatted_place_array = []
            if (
                "stationary" in self._devicetracker_zone.lower()
                or self._devicetracker_zone.lower() == "away"
                or self._devicetracker_zone.lower() == "not_home"
            ):
                if (
                    self._direction != "stationary"
                    and (
                        self._place_category == "highway"
                        or self._place_type == "motorway"
                    )
                    and "driving" in display_options
                ):
                    formatted_place_array.append("Driving")
                    isDriving = True
                if self._place_name is None:
                    if (
                        self._place_type is not None
                        and self._place_type.lower() != "unclassified"
                        and self._place_category.lower() != "highway"
                    ):
                        formatted_place_array.append(
                            self._place_type.title()
                            .replace("Proposed", "")
                            .replace("Construction", "")
                            .strip()
                        )
                    elif (
                        self._place_category is not None
                        and self._place_category.lower() != "highway"
                    ):
                        formatted_place_array.append(
                            self._place_category.title().strip()
                        )
                    if self._street is not None:
                        if self._street_number is None:
                            formatted_place_array.append(self._street.strip())
                        else:
                            formatted_place_array.append(
                                self._street_number.strip() + " " + self._street.strip()
                            )
                    if (
                        self._place_type.lower() == "house"
                        and self._place_neighbourhood is not None
                    ):
                        formatted_place_array.append(self._place_neighbourhood.strip())

                else:
                    formatted_place_array.append(self._place_name.strip())
                if self._city is not None:
                    formatted_place_array.append(
                        self._city.replace(" Township", "").strip()
                    )
                elif self._county is not None:
                    formatted_place_array.append(self._county.strip())
                if self._state_abbr is not None:
                    formatted_place_array.append(self._state_abbr)
            else:
                formatted_place_array.append(devicetracker_zone_name.strip())
            formatted_place = ", ".join(item for item in formatted_place_array)
            formatted_place = (
                formatted_place.replace("\n", " ").replace("  ", " ").strip()
            )
            self._formatted_place = formatted_place

            if "error_message" in osm_decoded:
                new_state = osm_decoded["error_message"]
                _LOGGER.info(
                    "("
                    + self._name
                    + ") An error occurred contacting the web service for OpenStreetMap"
                )
            elif "formatted_place" in display_options:
                new_state = self._formatted_place
                _LOGGER.info(
                    "(" + self._name + ") New State using formatted_place: " + new_state
                )
            elif (
                self._devicetracker_zone.lower() == "not_home"
                or "stationary" in self._devicetracker_zone.lower()
            ):

                # Options:  "formatted_place, zone, zone_name, place, street_number, street, city, county, state, postal_code, country, formatted_address"

                _LOGGER.debug(
                    "("
                    + self._name
                    + ") Building State from Display Options: "
                    + self._options
                )

                user_display = []

                if "driving" in display_options and isDriving:
                    user_display.append("Driving")

                if (
                    "zone_name" in display_options
                    and "do_not_show_not_home" not in display_options
                ):
                    zone = self._devicetracker_zone
                    user_display.append(self._devicetracker_zone_name)
                elif (
                    "zone" in display_options
                    and "do_not_show_not_home" not in display_options
                ):
                    zone = self._devicetracker_zone
                    user_display.append(self._devicetracker_zone)

                if "place_name" in display_options:
                    if place_name is not None:
                        user_display.append(place_name)
                if "place" in display_options:
                    if place_name is not None:
                        user_display.append(place_name)
                    if place_category.lower() != "place":
                        user_display.append(place_category)
                    if place_type.lower() != "yes":
                        user_display.append(place_type)
                    user_display.append(place_neighbourhood)
                    user_display.append(street_number)
                    user_display.append(street)
                else:
                    if "street_number" in display_options:
                        user_display.append(street_number)
                    if "street" in display_options:
                        user_display.append(street)
                if "city" in display_options:
                    user_display.append(city)
                if "county" in display_options:
                    user_display.append(county)
                if "state" in display_options:
                    user_display.append(region)
                elif "region" in display_options:
                    user_display.append(region)
                if "postal_code" in display_options:
                    user_display.append(postal_code)
                if "country" in display_options:
                    user_display.append(country)
                if "formatted_address" in display_options:
                    user_display.append(formatted_address)

                if "do_not_reorder" in display_options:
                    user_display = []
                    display_options.remove("do_not_reorder")
                    for option in display_options:
                        if option == "state":
                            target_option = "region"
                        if option == "place_neighborhood":
                            target_option = "place_neighbourhood"
                        if option in locals():
                            user_display.append(target_option)

                if not user_display:
                    user_display = self._devicetracker_zone
                    user_display.append(street)
                    user_display.append(city)

                new_state = ", ".join(item for item in user_display)
                _LOGGER.debug(
                    "(" + self._name + ") New State from Display Options: " + new_state
                )
            elif "zone_name" in display_options:
                new_state = devicetracker_zone_name
                _LOGGER.debug(
                    "("
                    + self._name
                    + ") New State from DeviceTracker Zone Name: "
                    + new_state
                )
            else:
                new_state = devicetracker_zone
                _LOGGER.debug(
                    "("
                    + self._name
                    + ") New State from DeviceTracker Zone: "
                    + new_state
                )

            if self._extended_attr:
                self._osm_dict = osm_decoded
            current_time = "%02d:%02d" % (now.hour, now.minute)

            if (
                previous_state.lower().strip() != new_state.lower().strip()
                and previous_state.replace(" ", "").lower().strip()
                != new_state.lower().strip()
                and previous_state.lower().strip() != devicetracker_zone.lower().strip()
            ) or previous_state.strip() == "Initializing...":

                if self._extended_attr:
                    osm_details_dict = {}
                    if osm_id is not None and osm_type is not None:
                        if osm_type.lower() == "node":
                            osm_type_abbr = "N"
                        elif osm_type.lower() == "way":
                            osm_type_abbr = "W"
                        elif osm_type.lower() == "relation":
                            osm_type_abbr = "R"

                        osm_details_url = (
                            "https://nominatim.openstreetmap.org/details.php?osmtype="
                            + osm_type_abbr
                            + "&osmid="
                            + osm_id
                            + "&linkedplaces=1&hierarchy=1&group_hierarchy=1&limit=1&format=json"
                            + (
                                "&email=" + self._api_key
                                if self._api_key != DEFAULT_KEY
                                else ""
                            )
                        )

                        _LOGGER.info(
                            "("
                            + self._name
                            + ") OpenStreetMap Details Request: type="
                            + osm_type
                            + " ("
                            + osm_type_abbr
                            + ") and id="
                            + str(osm_id)
                        )
                        _LOGGER.debug(
                            "(" + self._name + ") OSM Details URL: " + osm_details_url
                        )
                        osm_details_response = get(osm_details_url)
                        if "error_message" in osm_details_response:
                            osm_details_dict = osm_details_response["error_message"]
                            _LOGGER.info(
                                "("
                                + self._name
                                + ") An error occurred contacting the web service for OSM Details"
                            )
                        else:
                            osm_details_json_input = osm_details_response.text
                            osm_details_dict = json.loads(osm_details_json_input)
                            _LOGGER.debug(
                                "("
                                + self._name
                                + ") OSM Details JSON: "
                                + osm_details_json_input
                            )
                            # _LOGGER.debug("(" + self._name + ") OSM Details Dict: " + str(osm_details_dict))
                            self._osm_details_dict = osm_details_dict

                            if (
                                "extratags" in osm_details_dict
                                and "wikidata" in osm_details_dict["extratags"]
                            ):
                                wikidata_id = osm_details_dict["extratags"]["wikidata"]
                            self._wikidata_id = wikidata_id

                            wikidata_dict = {}
                            if wikidata_id is not None:
                                wikidata_url = (
                                    "https://www.wikidata.org/wiki/Special:EntityData/"
                                    + wikidata_id
                                    + ".json"
                                )

                                _LOGGER.info(
                                    "("
                                    + self._name
                                    + ") Wikidata Request: id="
                                    + wikidata_id
                                )
                                _LOGGER.debug(
                                    "(" + self._name + ") Wikidata URL: " + wikidata_url
                                )
                                wikidata_response = get(wikidata_url)
                                if "error_message" in wikidata_response:
                                    wikidata_dict = wikidata_response["error_message"]
                                    _LOGGER.info(
                                        "("
                                        + self._name
                                        + ") An error occurred contacting the web service for Wikidata"
                                    )
                                else:
                                    wikidata_json_input = wikidata_response.text
                                    wikidata_dict = json.loads(wikidata_json_input)
                                    _LOGGER.debug(
                                        "("
                                        + self._name
                                        + ") Wikidata JSON: "
                                        + wikidata_json_input
                                    )
                                    _LOGGER.debug(
                                        "("
                                        + self._name
                                        + ") Wikidata Dict: "
                                        + str(wikidata_dict)
                                    )
                                    self._wikidata_dict = wikidata_dict
                _LOGGER.debug("(" + self._name + ") Building EventData")
                new_state = new_state[:255]
                self._state = new_state
                event_data = {}
                event_data["entity"] = self._name
                event_data["from_state"] = previous_state
                event_data["to_state"] = new_state

                if place_name is not None:
                    event_data[ATTR_PLACE_NAME] = place_name
                if current_time is not None:
                    event_data[ATTR_MTIME] = current_time
                if (
                    last_place_name is not None
                    and last_place_name != prev_last_place_name
                ):
                    event_data[ATTR_LAST_PLACE_NAME] = last_place_name
                if distance_km is not None:
                    event_data[ATTR_DISTANCE_KM] = distance_km
                if distance_m is not None:
                    event_data[ATTR_DISTANCE_M] = distance_m
                if direction is not None:
                    event_data[ATTR_DIRECTION_OF_TRAVEL] = direction
                if devicetracker_zone is not None:
                    event_data[ATTR_DEVICETRACKER_ZONE] = devicetracker_zone
                if devicetracker_zone_name is not None:
                    event_data[ATTR_DEVICETRACKER_ZONE_NAME] = devicetracker_zone_name
                if self._latitude is not None:
                    event_data[ATTR_LATITUDE] = self._latitude
                if self._longitude is not None:
                    event_data[ATTR_LONGITUDE] = self._longitude
                if self._latitude_old is not None:
                    event_data[ATTR_LATITUDE_OLD] = self._latitude_old
                if self._longitude_old is not None:
                    event_data[ATTR_LONGITUDE_OLD] = self._longitude_old
                if self._map_link is not None:
                    event_data[ATTR_MAP_LINK] = self._map_link
                if osm_id is not None:
                    event_data[ATTR_OSM_ID] = osm_id
                if osm_type is not None:
                    event_data[ATTR_OSM_TYPE] = osm_type
                if self._extended_attr:
                    if wikidata_id is not None:
                        event_data[ATTR_WIKIDATA_ID] = wikidata_id
                    if osm_decoded is not None:
                        event_data[ATTR_OSM_DICT] = osm_decoded
                    if osm_details_dict is not None:
                        event_data[ATTR_OSM_DETAILS_DICT] = osm_details_dict
                    if wikidata_dict is not None:
                        event_data[ATTR_WIKIDATA_DICT] = wikidata_dict
                # _LOGGER.debug( "(" + self._name + ") Event Data: " + event_data )
                self._hass.bus.fire(DEFAULT_NAME + "_state_update", event_data)
                _LOGGER.debug(
                    "(" + self._name + ") EventData updated: " + str(event_data)
                )
            else:
                _LOGGER.debug(
                    "("
                    + self._name
                    + ") No entity update needed, Previous State = New State"
                )
        _LOGGER.info("(" + self._name + ") End of Update")

    def _reset_attributes(self):
        """Resets attributes."""
        self._street = None
        self._street_number = None
        self._city = None
        self._postal_town = None
        self._postal_code = None
        self._region = None
        self._state_abbr = None
        self._country = None
        self._county = None
        self._formatted_address = None
        self._place_type = None
        self._place_name = None
        self._mtime = datetime.now()
        # self._last_place_name = None
        self._osm_id = None
        self._osm_type = None
        self._wikidata_id = None
        self._osm_dict = None
        self._osm_details_dict = None
        self._wikidata_dict = None
        self._updateskipped = 0<|MERGE_RESOLUTION|>--- conflicted
+++ resolved
@@ -213,7 +213,6 @@
 from .const import ATTR_STREET
 from .const import ATTR_STREET_NUMBER
 from .const import ATTR_WIKIDATA_DICT
-<<<<<<< HEAD
 from .const import ATTR_LAST_PLACE_NAME
 from .const import CONF_DEVICETRACKER_ID
 from .const import DEFAULT_KEY
@@ -241,9 +240,7 @@
 from .const import DEFAULT_KEY
 from .const import DEFAULT_KEY
 from .const import DEFAULT_NAME
-=======
 from .const import ATTR_WIKIDATA_ID
->>>>>>> 8ce8e61a
 
 SCAN_INTERVAL = timedelta(seconds=30)
 THROTTLE_INTERVAL = timedelta(seconds=600)
