"""
Place Support for OpenStreetMap Geocode sensors.

Previous Authors:  Jim Thompson, Ian Richardson
Current Author:  Snuffy2

Description:
  Provides a sensor with a variable state consisting of reverse geocode (place) details for a linked device_tracker entity that provides GPS co-ordinates (ie owntracks, icloud)
  Allows you to specify a 'home_zone' for each device and calculates distance from home and direction of travel.
  Configuration Instructions are on GitHub.

GitHub: https://github.com/custom-components/places
"""

import copy
import json
import locale
import logging
import os
import re
from datetime import datetime, timedelta
from zoneinfo import ZoneInfo

import homeassistant.helpers.entity_registry as er
import requests
from homeassistant import config_entries, core
from homeassistant.components.recorder import DATA_INSTANCE as RECORDER_INSTANCE
from homeassistant.components.sensor import SensorEntity
from homeassistant.components.zone import ATTR_PASSIVE
from homeassistant.const import (
    ATTR_FRIENDLY_NAME,
    ATTR_GPS_ACCURACY,
    CONF_API_KEY,
    CONF_FRIENDLY_NAME,
    CONF_ICON,
    CONF_LATITUDE,
    CONF_LONGITUDE,
    CONF_NAME,
    CONF_UNIQUE_ID,
    CONF_ZONE,
)
from homeassistant.helpers.entity import generate_entity_id
from homeassistant.helpers.event import async_track_state_change_event
from homeassistant.util import Throttle, slugify
from homeassistant.util.location import distance
from urllib3.exceptions import NewConnectionError

from .const import (
    ATTR_ATTRIBUTES,
    ATTR_CITY,
    ATTR_CITY_CLEAN,
    ATTR_COUNTRY,
    ATTR_COUNTRY_CODE,
    ATTR_COUNTY,
    ATTR_DEVICETRACKER_ID,
    ATTR_DEVICETRACKER_ZONE,
    ATTR_DEVICETRACKER_ZONE_NAME,
    ATTR_DIRECTION_OF_TRAVEL,
    ATTR_DISPLAY_OPTIONS,
    ATTR_DISPLAY_OPTIONS_LIST,
    ATTR_DISTANCE_FROM_HOME_KM,
    ATTR_DISTANCE_FROM_HOME_M,
    ATTR_DISTANCE_FROM_HOME_MI,
    ATTR_DISTANCE_TRAVELED_M,
    ATTR_DISTANCE_TRAVELED_MI,
    ATTR_DRIVING,
    ATTR_FORMATTED_ADDRESS,
    ATTR_FORMATTED_PLACE,
    ATTR_HOME_LATITUDE,
    ATTR_HOME_LOCATION,
    ATTR_HOME_LONGITUDE,
    ATTR_INITIAL_UPDATE,
    ATTR_JSON_FILENAME,
    ATTR_LAST_CHANGED,
    ATTR_LAST_PLACE_NAME,
    ATTR_LAST_UPDATED,
    ATTR_LATITUDE,
    ATTR_LATITUDE_OLD,
    ATTR_LOCATION_CURRENT,
    ATTR_LOCATION_PREVIOUS,
    ATTR_LONGITUDE,
    ATTR_LONGITUDE_OLD,
    ATTR_MAP_LINK,
    ATTR_NATIVE_VALUE,
    ATTR_OSM_DETAILS_DICT,
    ATTR_OSM_DICT,
    ATTR_OSM_ID,
    ATTR_OSM_TYPE,
    ATTR_PICTURE,
    ATTR_PLACE_CATEGORY,
    ATTR_PLACE_NAME,
    ATTR_PLACE_NAME_NO_DUPE,
    ATTR_PLACE_NEIGHBOURHOOD,
    ATTR_PLACE_TYPE,
    ATTR_POSTAL_CODE,
    ATTR_POSTAL_TOWN,
    ATTR_PREVIOUS_STATE,
    ATTR_REGION,
    ATTR_SHOW_DATE,
    ATTR_STATE_ABBR,
    ATTR_STREET,
    ATTR_STREET_NUMBER,
    ATTR_STREET_REF,
    ATTR_WIKIDATA_DICT,
    ATTR_WIKIDATA_ID,
    CONF_DEVICETRACKER_ID,
    CONF_DISPLAY_OPTIONS,
    CONF_EXTENDED_ATTR,
    CONF_HOME_ZONE,
    CONF_LANGUAGE,
    CONF_MAP_PROVIDER,
    CONF_MAP_ZOOM,
    CONF_SHOW_TIME,
    CONF_USE_GPS,
    CONFIG_ATTRIBUTES_LIST,
    DEFAULT_DISPLAY_OPTIONS,
    DEFAULT_EXTENDED_ATTR,
    DEFAULT_HOME_ZONE,
    DEFAULT_ICON,
    DEFAULT_MAP_PROVIDER,
    DEFAULT_MAP_ZOOM,
    DEFAULT_SHOW_TIME,
    DEFAULT_USE_GPS,
    DISPLAY_OPTIONS_MAP,
    DOMAIN,
    ENTITY_ID_FORMAT,
    EVENT_ATTRIBUTE_LIST,
    EVENT_TYPE,
    EXTENDED_ATTRIBUTE_LIST,
    EXTRA_STATE_ATTRIBUTE_LIST,
    JSON_ATTRIBUTE_LIST,
    JSON_IGNORE_ATTRIBUTE_LIST,
    PLACE_NAME_DUPLICATE_LIST,
    PLATFORM,
    RESET_ATTRIBUTE_LIST,
    VERSION,
)
from .recorder_history_prefilter import recorder_prefilter

_LOGGER = logging.getLogger(__name__)
THROTTLE_INTERVAL = timedelta(seconds=600)
MIN_THROTTLE_INTERVAL = timedelta(seconds=10)
SCAN_INTERVAL = timedelta(seconds=30)
PLACES_JSON_FOLDER = os.path.join("custom_components", DOMAIN, "json_sensors")
try:
    os.makedirs(PLACES_JSON_FOLDER, exist_ok=True)
except OSError as e:
    _LOGGER.warning(f"OSError creating folder for JSON sensor files: {e}")
except Exception as e:
    _LOGGER.warning(f"Unknown Exception creating folder for JSON sensor files: {e}")


async def async_setup_entry(
    hass: core.HomeAssistant,
    config_entry: config_entries.ConfigEntry,
    async_add_entities,
) -> None:
    """Setup the sensor platform with a config_entry (config_flow)."""

    # _LOGGER.debug(f"[aync_setup_entity] all entities: {hass.data.get(DOMAIN)}")

    config = hass.data.get(DOMAIN).get(config_entry.entry_id)
    unique_id = config_entry.entry_id
    name = config.get(CONF_NAME)
    # _LOGGER.debug(f"[async_setup_entry] name: {name}")
    # _LOGGER.debug(f"[async_setup_entry] unique_id: {unique_id}")
    # _LOGGER.debug(f"[async_setup_entry] config: {config}")

    async_add_entities(
        [Places(hass, config, config_entry, name, unique_id)], update_before_add=True
    )


class Places(SensorEntity):
    """Representation of a Places Sensor."""

    def __init__(self, hass, config, config_entry, name, unique_id):
        """Initialize the sensor."""
        self._attr_should_poll = True
        _LOGGER.info(f"({name}) [Init] Places sensor: {name}")
        _LOGGER.debug(f"({name}) [Init] System Locale: {locale.getlocale()}")
        _LOGGER.debug(
            f"({name}) [Init] System Locale Date Format: {str(locale.nl_langinfo(locale.D_FMT))}"
        )
<<<<<<< HEAD
        _LOGGER.debug(f"({name}) [Init] HASS TimeZone: {hass.config.time_zone}")
        self._warn_if_device_tracker_prob = True
=======

        self._warn_if_device_tracker_prob = False
>>>>>>> c5fc90a7
        self._internal_attr = {}
        self.set_attr(ATTR_INITIAL_UPDATE, True)
        self._config = config
        self._config_entry = config_entry
        self._hass = hass
        self.set_attr(CONF_NAME, name)
        self._attr_name = name
        self.set_attr(CONF_UNIQUE_ID, unique_id)
        self._attr_unique_id = unique_id
        registry = er.async_get(self._hass)
        current_entity_id = registry.async_get_entity_id(
            PLATFORM, DOMAIN, self._attr_unique_id
        )
        if current_entity_id is not None:
            self.entity_id = current_entity_id
        else:
            self.entity_id = generate_entity_id(
                ENTITY_ID_FORMAT, slugify(name.lower()), hass=self._hass
            )
        _LOGGER.debug(f"({self._attr_name}) [Init] entity_id: {self.entity_id}")
        self.set_attr(CONF_ICON, DEFAULT_ICON)
        self._attr_icon = DEFAULT_ICON
        self.set_attr(CONF_API_KEY, config.get(CONF_API_KEY))
        self.set_attr(
            CONF_DISPLAY_OPTIONS,
            config.setdefault(CONF_DISPLAY_OPTIONS, DEFAULT_DISPLAY_OPTIONS).lower(),
        )
        self.set_attr(CONF_DEVICETRACKER_ID, config.get(CONF_DEVICETRACKER_ID).lower())
        # Consider reconciling this in the future
        self.set_attr(ATTR_DEVICETRACKER_ID, config.get(CONF_DEVICETRACKER_ID).lower())
        self.set_attr(
            CONF_HOME_ZONE, config.setdefault(CONF_HOME_ZONE, DEFAULT_HOME_ZONE).lower()
        )
        self.set_attr(
            CONF_MAP_PROVIDER,
            config.setdefault(CONF_MAP_PROVIDER, DEFAULT_MAP_PROVIDER).lower(),
        )
        self.set_attr(
            CONF_MAP_ZOOM, int(config.setdefault(CONF_MAP_ZOOM, DEFAULT_MAP_ZOOM))
        )
        self.set_attr(CONF_LANGUAGE, config.get(CONF_LANGUAGE))

        if not self.is_attr_blank(CONF_LANGUAGE):
            self.set_attr(
                CONF_LANGUAGE, self.get_attr(CONF_LANGUAGE).replace(" ", "").strip()
            )
        self.set_attr(
            CONF_EXTENDED_ATTR,
            config.setdefault(CONF_EXTENDED_ATTR, DEFAULT_EXTENDED_ATTR),
        )
        self.set_attr(
            CONF_SHOW_TIME, config.setdefault(CONF_SHOW_TIME, DEFAULT_SHOW_TIME)
        )
        self.set_attr(CONF_USE_GPS, config.setdefault(CONF_USE_GPS, DEFAULT_USE_GPS))
        self.set_attr(
            ATTR_JSON_FILENAME,
            f"{DOMAIN}-{slugify(str(self.get_attr(CONF_UNIQUE_ID)))}.json",
        )
        self.set_attr(ATTR_DISPLAY_OPTIONS, self.get_attr(CONF_DISPLAY_OPTIONS))
        _LOGGER.debug(
            f"({self.get_attr(CONF_NAME)}) [Init] JSON Filename: {self.get_attr(ATTR_JSON_FILENAME)}"
        )

        self._attr_native_value = None  # Represents the state in SensorEntity
        self.clear_attr(ATTR_NATIVE_VALUE)

        if (
            not self.is_attr_blank(CONF_HOME_ZONE)
            and CONF_LATITUDE
            in hass.states.get(self.get_attr(CONF_HOME_ZONE)).attributes
            and hass.states.get(self.get_attr(CONF_HOME_ZONE)).attributes.get(
                CONF_LATITUDE
            )
            is not None
            and self.is_float(
                hass.states.get(self.get_attr(CONF_HOME_ZONE)).attributes.get(
                    CONF_LATITUDE
                )
            )
        ):
            self.set_attr(
                ATTR_HOME_LATITUDE,
                str(
                    hass.states.get(self.get_attr(CONF_HOME_ZONE)).attributes.get(
                        CONF_LATITUDE
                    )
                ),
            )
        if (
            not self.is_attr_blank(CONF_HOME_ZONE)
            and CONF_LONGITUDE
            in hass.states.get(self.get_attr(CONF_HOME_ZONE)).attributes
            and hass.states.get(self.get_attr(CONF_HOME_ZONE)).attributes.get(
                CONF_LONGITUDE
            )
            is not None
            and self.is_float(
                hass.states.get(self.get_attr(CONF_HOME_ZONE)).attributes.get(
                    CONF_LONGITUDE
                )
            )
        ):
            self.set_attr(
                ATTR_HOME_LONGITUDE,
                str(
                    hass.states.get(self.get_attr(CONF_HOME_ZONE)).attributes.get(
                        CONF_LONGITUDE
                    )
                ),
            )

        self._attr_entity_picture = (
            hass.states.get(self.get_attr(CONF_DEVICETRACKER_ID)).attributes.get(
                ATTR_PICTURE
            )
            if hass.states.get(self.get_attr(CONF_DEVICETRACKER_ID))
            else None
        )
        self.set_attr(ATTR_SHOW_DATE, False)
        # self.set_attr(ATTR_UPDATES_SKIPPED, 0)

        sensor_attributes = self.get_dict_from_json_file()
        # _LOGGER.debug(f"({self.get_attr(CONF_NAME)}) [Init] Sensor Attributes to Import: {sensor_attributes}")
        self.import_attributes_from_json(sensor_attributes)
        ##
        # For debugging:
        # sensor_attributes = {}
        # sensor_attributes.update({CONF_NAME: self.get_attr(CONF_NAME)})
        # sensor_attributes.update({ATTR_NATIVE_VALUE: self.get_attr(ATTR_NATIVE_VALUE)})
        # sensor_attributes.update(self.extra_state_attributes)
        # _LOGGER.debug(f"({self.get_attr(CONF_NAME)}) [Init] Sensor Attributes Imported: {sensor_attributes}")
        ##
        if not self.get_attr(ATTR_INITIAL_UPDATE):
            _LOGGER.debug(
                f"({self.get_attr(CONF_NAME)}) [Init] Sensor Attributes Imported from JSON file"
            )
        self.cleanup_attributes()
        if self.get_attr(CONF_EXTENDED_ATTR):
            self.disable_recorder()
        _LOGGER.info(
            f"({self.get_attr(CONF_NAME)}) [Init] DeviceTracker Entity ID: "
            + f"{self.get_attr(CONF_DEVICETRACKER_ID)}"
        )

    def disable_recorder(self):

        if RECORDER_INSTANCE in self._hass.data:
            _LOGGER.info(
                f"({self.get_attr(CONF_NAME)}) [disable_recorder] Extended Attributes is True, Disabling Recorder"
            )

            recorder_prefilter.add_filter(self._hass, self.entity_id)
            ha_history_recorder = self._hass.data[RECORDER_INSTANCE]
            ha_history_recorder.exclude_event_types.add(EVENT_TYPE)
            _LOGGER.debug(
                f"({self.get_attr(CONF_NAME)}) [disable_recorder] exclude_event_types: {ha_history_recorder.exclude_event_types}"
            )

    def get_dict_from_json_file(self):
        sensor_attributes = {}
        try:
            with open(
                os.path.join(PLACES_JSON_FOLDER, self.get_attr(ATTR_JSON_FILENAME)),
                "r",
            ) as jsonfile:
                sensor_attributes = json.load(jsonfile)
        except OSError as e:
            _LOGGER.debug(
                f"({self.get_attr(CONF_NAME)}) [Init] No JSON file to import "
                + f"({self.get_attr(ATTR_JSON_FILENAME)}): {e}"
            )
            return {}
        except Exception as e:
            _LOGGER.debug(
                f"({self.get_attr(CONF_NAME)}) [Init] Unknown Exception importing JSON file "
                + f"({self.get_attr(ATTR_JSON_FILENAME)}): {e}"
            )
            return {}
        return sensor_attributes

    async def async_added_to_hass(self) -> None:
        """Added to hass."""
        self.async_on_remove(
            async_track_state_change_event(
                self.hass,
                self.get_attr(CONF_DEVICETRACKER_ID),
                self.tsc_update,
            )
        )
        _LOGGER.debug(
            f"({self.get_attr(CONF_NAME)}) [Init] Subscribed to DeviceTracker state change events"
        )

    async def async_will_remove_from_hass(self) -> None:
        """Run when entity will be removed from hass."""
        try:
            os.remove(
                os.path.join(PLACES_JSON_FOLDER, self.get_attr(ATTR_JSON_FILENAME))
            )
        except OSError as e:
            _LOGGER.debug(
                f"({self.get_attr(CONF_NAME)}) OSError removing JSON sensor file "
                + f"({self.get_attr(ATTR_JSON_FILENAME)}): {e}"
            )
        except Exception as e:
            _LOGGER.debug(
                f"({self.get_attr(CONF_NAME)}) Unknown Exception removing JSON sensor file "
                + f"({self.get_attr(ATTR_JSON_FILENAME)}): {e}"
            )
        else:
            _LOGGER.debug(
                f"({self.get_attr(CONF_NAME)}) JSON sensor file removed: "
                + f"{self.get_attr(ATTR_JSON_FILENAME)}"
            )
        if RECORDER_INSTANCE in self._hass.data and self.get_attr(CONF_EXTENDED_ATTR):
            _LOGGER.debug(
                f"({self._attr_name}) Removing entity exclusion from recorder: {self.entity_id}"
            )
            recorder_prefilter.remove_filter(self._hass, self.entity_id)

            # Only do this if no places entities with extended_attr exist
            ex_attr_count = 0
            for ent in self._hass.data[DOMAIN].values():
                if ent.get(CONF_EXTENDED_ATTR):
                    ex_attr_count += 1

            if (
                self.get_attr(CONF_EXTENDED_ATTR) and ex_attr_count == 1
            ) or ex_attr_count == 0:
                _LOGGER.debug(
                    f"({self.get_attr(CONF_NAME)}) Removing event exclusion from recorder: {EVENT_TYPE}"
                )
                ha_history_recorder = self._hass.data[RECORDER_INSTANCE]
                ha_history_recorder.exclude_event_types.discard(EVENT_TYPE)

    @property
    def extra_state_attributes(self):
        """Return the state attributes."""
        return_attr = {}
        self.cleanup_attributes()
        for attr in EXTRA_STATE_ATTRIBUTE_LIST:
            if self.get_attr(attr):
                return_attr.update({attr: self.get_attr(attr)})

        if self.get_attr(CONF_EXTENDED_ATTR):
            for attr in EXTENDED_ATTRIBUTE_LIST:
                if self.get_attr(attr):
                    return_attr.update({attr: self.get_attr(attr)})
        # _LOGGER.debug(f"({self.get_attr(CONF_NAME)}) Extra State Attributes: {return_attr}")
        return return_attr

    def import_attributes_from_json(self, json_attr=None):
        """Import the JSON state attributes. Takes a Dictionary as input."""
        if json_attr is None or not isinstance(json_attr, dict) or not json_attr:
            return

        self.set_attr(ATTR_INITIAL_UPDATE, False)
        for attr in JSON_ATTRIBUTE_LIST:
            if attr in json_attr:
                self.set_attr(attr, json_attr.pop(attr, None))
        if not self.is_attr_blank(ATTR_NATIVE_VALUE):
            self._attr_native_value = self.get_attr(ATTR_NATIVE_VALUE)

        # Remove attributes that are part of the Config and are explicitly not imported from JSON
        for attr in CONFIG_ATTRIBUTES_LIST + JSON_IGNORE_ATTRIBUTE_LIST:
            if attr in json_attr:
                json_attr.pop(attr, None)
        if json_attr is not None and json_attr:
            _LOGGER.debug(
                f"({self.get_attr(CONF_NAME)}) [import_attributes] Attributes not imported: {json_attr}"
            )

    def get_attr(self, attr, default=None):
        if attr is None or (default is None and self.is_attr_blank(attr)):
            return None
        else:
            return self._internal_attr.get(attr, default)

    def set_attr(self, attr, value=None):
        if attr is not None:
            self._internal_attr.update({attr: value})

    def clear_attr(self, attr):
        self._internal_attr.pop(attr, None)

    def is_devicetracker_set(self):

        if (
            not self.is_attr_blank(CONF_DEVICETRACKER_ID)
            and hasattr(
                self._hass.states.get(self.get_attr(CONF_DEVICETRACKER_ID)),
                ATTR_ATTRIBUTES,
            )
            and CONF_LATITUDE
            in self._hass.states.get(self.get_attr(CONF_DEVICETRACKER_ID)).attributes
            and CONF_LONGITUDE
            in self._hass.states.get(self.get_attr(CONF_DEVICETRACKER_ID)).attributes
            and self._hass.states.get(
                self.get_attr(CONF_DEVICETRACKER_ID)
            ).attributes.get(CONF_LATITUDE)
            is not None
            and self._hass.states.get(
                self.get_attr(CONF_DEVICETRACKER_ID)
            ).attributes.get(CONF_LONGITUDE)
            is not None
            and self.is_float(
                self._hass.states.get(
                    self.get_attr(CONF_DEVICETRACKER_ID)
                ).attributes.get(CONF_LATITUDE)
            )
            and self.is_float(
                self._hass.states.get(
                    self.get_attr(CONF_DEVICETRACKER_ID)
                ).attributes.get(CONF_LONGITUDE)
            )
        ):
            # _LOGGER.debug(f"({self.get_attr(CONF_NAME)}) [is_devicetracker_set] Devicetracker is set")
            return True
        else:
            # _LOGGER.debug(f"({self.get_attr(CONF_NAME)}) [is_devicetracker_set] Devicetracker is not set")
            return False

    @Throttle(MIN_THROTTLE_INTERVAL)
    def tsc_update(self, tscarg=None):
        """Call the do_update function based on the TSC (track state change) event"""
        update_type = "Track State Change"
        if self.is_devicetracker_set():
            # _LOGGER.debug(f"({self.get_attr(CONF_NAME)}) [TSC Update] Running Update - Devicetracker is set")
            self.do_update(update_type)
        # else:
        # _LOGGER.debug(f"({self.get_attr(CONF_NAME)}) [TSC Update] Not Running Update - Devicetracker is not set")

    @Throttle(THROTTLE_INTERVAL)
    async def async_update(self):
        """Call the do_update function based on scan interval and throttle"""
        update_type = "Scan Interval"
        if self.is_devicetracker_set():
            # _LOGGER.debug(f"({self.get_attr(CONF_NAME)}) [Async Update] Running Update - Devicetracker is set")
            await self._hass.async_add_executor_job(self.do_update, update_type)
        # else:
        # _LOGGER.debug(f"({self.get_attr(CONF_NAME)}) [Async Update] Not Running Update - Devicetracker is not set")

    def is_float(self, value):
        if value is not None:
            try:
                float(value)
                return True
            except ValueError:
                return False
        else:
            return False

    def in_zone(self):
        if not self.is_attr_blank(ATTR_DEVICETRACKER_ZONE):
            zone_state = self._hass.states.get(
                f"{CONF_ZONE}.{self.get_attr(ATTR_DEVICETRACKER_ZONE).lower()}"
            )
            if self.get_attr(CONF_DEVICETRACKER_ID).split(".")[0] == CONF_ZONE:
                return False
            elif (
                "stationary" in self.get_attr(ATTR_DEVICETRACKER_ZONE).lower()
                or self.get_attr(ATTR_DEVICETRACKER_ZONE).lower().startswith("statzon")
                or self.get_attr(ATTR_DEVICETRACKER_ZONE)
                .lower()
                .startswith("ic3_statzone_")
                or self.get_attr(ATTR_DEVICETRACKER_ZONE).lower() == "away"
                or self.get_attr(ATTR_DEVICETRACKER_ZONE).lower() == "not_home"
                or self.get_attr(ATTR_DEVICETRACKER_ZONE).lower() == "notset"
                or self.get_attr(ATTR_DEVICETRACKER_ZONE).lower() == "not_set"
            ):
                return False
            elif (
                zone_state is not None
                and zone_state.attributes.get(ATTR_PASSIVE, False) is True
            ):
                return False
            else:
                return True
        else:
            return False

    def is_attr_blank(self, attr):
        if self._internal_attr.get(attr) or self._internal_attr.get(attr) == 0:
            return False
        else:
            return True

    def cleanup_attributes(self):
        for attr in list(self._internal_attr):
            if self.is_attr_blank(attr):
                self.clear_attr(attr)

    def check_for_updated_entity_name(self):
        if hasattr(self, "entity_id") and self.entity_id is not None:
            # _LOGGER.debug(f"({self.get_attr(CONF_NAME)}) Entity ID: {self.entity_id}")
            if (
                self._hass.states.get(str(self.entity_id)) is not None
                and self._hass.states.get(str(self.entity_id)).attributes.get(
                    ATTR_FRIENDLY_NAME
                )
                is not None
                and self.get_attr(CONF_NAME)
                != self._hass.states.get(str(self.entity_id)).attributes.get(
                    ATTR_FRIENDLY_NAME
                )
            ):
                _LOGGER.debug(
                    f"({self.get_attr(CONF_NAME)}) Sensor Name Changed. Updating Name to: "
                    + f"{self._hass.states.get(str(self.entity_id)).attributes.get(ATTR_FRIENDLY_NAME)}"
                )
                self.set_attr(
                    CONF_NAME,
                    self._hass.states.get(str(self.entity_id)).attributes.get(
                        ATTR_FRIENDLY_NAME
                    ),
                )
                self._config.update({CONF_NAME: self.get_attr(CONF_NAME)})
                self.set_attr(CONF_NAME, self.get_attr(CONF_NAME))
                _LOGGER.debug(
                    f"({self.get_attr(CONF_NAME)}) Updated Config Name: "
                    + f"{self._config.get(CONF_NAME, None)}"
                )
                self._hass.config_entries.async_update_entry(
                    self._config_entry,
                    data=self._config,
                    options=self._config_entry.options,
                )
                _LOGGER.debug(
                    f"({self.get_attr(CONF_NAME)}) Updated ConfigEntry Name: "
                    + f"{self._config_entry.data.get(CONF_NAME)}"
                )

    def get_zone_details(self):
        if self.get_attr(CONF_DEVICETRACKER_ID).split(".")[0] != CONF_ZONE:
            self.set_attr(
                ATTR_DEVICETRACKER_ZONE,
                self._hass.states.get(self.get_attr(CONF_DEVICETRACKER_ID)).state,
            )
        if self.in_zone():
            devicetracker_zone_name_state = None
            devicetracker_zone_id = self._hass.states.get(
                self.get_attr(CONF_DEVICETRACKER_ID)
            ).attributes.get(CONF_ZONE)
            if devicetracker_zone_id is not None:
                devicetracker_zone_id = f"{CONF_ZONE}.{devicetracker_zone_id}"
                devicetracker_zone_name_state = self._hass.states.get(
                    devicetracker_zone_id
                )
            # _LOGGER.debug(f"({self.get_attr(CONF_NAME)}) DeviceTracker Zone ID: {devicetracker_zone_id}")
            # _LOGGER.debug(f"({self.get_attr(CONF_NAME)}) DeviceTracker Zone Name State: {devicetracker_zone_name_state}")
            if devicetracker_zone_name_state is not None:
                if (
                    devicetracker_zone_name_state.attributes.get(CONF_FRIENDLY_NAME)
                    is not None
                ):
                    self.set_attr(
                        ATTR_DEVICETRACKER_ZONE_NAME,
                        devicetracker_zone_name_state.attributes.get(
                            CONF_FRIENDLY_NAME
                        ),
                    )
                else:
                    self.set_attr(
                        ATTR_DEVICETRACKER_ZONE_NAME, devicetracker_zone_name_state.name
                    )
            else:
                self.set_attr(
                    ATTR_DEVICETRACKER_ZONE_NAME, self.get_attr(ATTR_DEVICETRACKER_ZONE)
                )

            if not self.is_attr_blank(ATTR_DEVICETRACKER_ZONE_NAME) and self.get_attr(
                ATTR_DEVICETRACKER_ZONE_NAME
            ).lower() == self.get_attr(ATTR_DEVICETRACKER_ZONE_NAME):
                self.set_attr(
                    ATTR_DEVICETRACKER_ZONE_NAME,
                    self.get_attr(ATTR_DEVICETRACKER_ZONE_NAME).title(),
                )
            _LOGGER.debug(
                f"({self.get_attr(CONF_NAME)}) DeviceTracker Zone Name: {self.get_attr(ATTR_DEVICETRACKER_ZONE_NAME)}"
            )
        else:
            _LOGGER.debug(
                f"({self.get_attr(CONF_NAME)}) DeviceTracker Zone: {self.get_attr(ATTR_DEVICETRACKER_ZONE)}"
            )
            self.set_attr(
                ATTR_DEVICETRACKER_ZONE_NAME, self.get_attr(ATTR_DEVICETRACKER_ZONE)
            )

    def determine_if_update_needed(self, reason=None):
        proceed_with_update = 0
        # 0: False. 1: True. 2: False, but set direction of travel to stationary

        if self.get_attr(ATTR_INITIAL_UPDATE):
            _LOGGER.info(
                f"({self.get_attr(CONF_NAME)}) Performing Initial Update for user..."
            )
            # 0: False. 1: True. 2: False, but set direction of travel to stationary
            proceed_with_update = 1

        if (
            self.is_attr_blank(CONF_DEVICETRACKER_ID)
            or self._hass.states.get(self.get_attr(CONF_DEVICETRACKER_ID)) is None
        ):
            if self._warn_if_device_tracker_prob:
                _LOGGER.warning(
                    f"({self.get_attr(CONF_NAME)}) Device Tracker ({self.get_attr(CONF_DEVICETRACKER_ID)}) "
                    f"is not set or is not available. Not Proceeding with {reason} Update."
                )
                self._warn_if_device_tracker_prob = False
            else:
                _LOGGER.debug(
                    f"({self.get_attr(CONF_NAME)}) Device Tracker ({self.get_attr(CONF_DEVICETRACKER_ID)}) "
                    f"is not set or is not available. Not Proceeding with {reason} Update."
                )
            return 0
            # 0: False. 1: True. 2: False, but set direction of travel to stationary
        if (
            hasattr(
                self._hass.states.get(self.get_attr(CONF_DEVICETRACKER_ID)),
                ATTR_ATTRIBUTES,
            )
            and CONF_LATITUDE
            in self._hass.states.get(self.get_attr(CONF_DEVICETRACKER_ID)).attributes
            and CONF_LONGITUDE
            in self._hass.states.get(self.get_attr(CONF_DEVICETRACKER_ID)).attributes
            and self._hass.states.get(
                self.get_attr(CONF_DEVICETRACKER_ID)
            ).attributes.get(CONF_LATITUDE)
            is not None
            and self._hass.states.get(
                self.get_attr(CONF_DEVICETRACKER_ID)
            ).attributes.get(CONF_LONGITUDE)
            is not None
            and self.is_float(
                self._hass.states.get(
                    self.get_attr(CONF_DEVICETRACKER_ID)
                ).attributes.get(CONF_LATITUDE)
            )
            and self.is_float(
                self._hass.states.get(
                    self.get_attr(CONF_DEVICETRACKER_ID)
                ).attributes.get(CONF_LONGITUDE)
            )
        ):
            self._warn_if_device_tracker_prob = True
            proceed_with_update = 1
            # 0: False. 1: True. 2: False, but set direction of travel to stationary
        else:
            if self._warn_if_device_tracker_prob:
                _LOGGER.warning(
                    f"({self.get_attr(CONF_NAME)}) Device Tracker ({self.get_attr(CONF_DEVICETRACKER_ID)}) "
                    "Latitude/Longitude is not set or is not a number. "
                    f"Not Proceeding with {reason} Update."
                )
                self._warn_if_device_tracker_prob = False
            else:
                _LOGGER.debug(
                    f"({self.get_attr(CONF_NAME)}) Device Tracker ({self.get_attr(CONF_DEVICETRACKER_ID)}) "
                    "Latitude/Longitude is not set or is not a number. "
                    f"Not Proceeding with {reason} Update."
                )
            _LOGGER.debug(
                f"({self.get_attr(CONF_NAME)}) Device Tracker ({self.get_attr(CONF_DEVICETRACKER_ID)}) details: "
                f"{self._hass.states.get(self.get_attr(CONF_DEVICETRACKER_ID))}"
            )
            return 0
            # 0: False. 1: True. 2: False, but set direction of travel to stationary

        if self.get_attr(ATTR_LOCATION_CURRENT) == self.get_attr(
            ATTR_LOCATION_PREVIOUS
        ):
            _LOGGER.info(
                f"({self.get_attr(CONF_NAME)}) Not performing update because coordinates are identical"
            )
            return 2
            # 0: False. 1: True. 2: False, but set direction of travel to stationary
        elif int(self.get_attr(ATTR_DISTANCE_TRAVELED_M)) < 10:
            _LOGGER.info(
                f"({self.get_attr(CONF_NAME)}) Not performing update, distance traveled from last update is less than 10 m ("
                + f"{round(self.get_attr(ATTR_DISTANCE_TRAVELED_M), 1)} m)"
            )
            return 2
            # 0: False. 1: True. 2: False, but set direction of travel to stationary
        return proceed_with_update
        # 0: False. 1: True. 2: False, but set direction of travel to stationary

    def get_dict_from_url(self, url, name):
        get_dict = {}
        _LOGGER.info(f"({self.get_attr(CONF_NAME)}) Requesting data for {name}")
        _LOGGER.debug(f"({self.get_attr(CONF_NAME)}) {name} URL: {url}")
        headers = {"user-agent": f"Mozilla/5.0 (Home Assistant) {DOMAIN}/{VERSION}"}
        try:
            get_response = requests.get(url, headers=headers)
        except requests.exceptions.RetryError as e:
            get_response = None
            _LOGGER.warning(
                f"({self.get_attr(CONF_NAME)}) Retry Error connecting to {name} [Error: {e}]: {url}"
            )
            return {}
        except requests.exceptions.ConnectionError as e:
            get_response = None
            _LOGGER.warning(
                f"({self.get_attr(CONF_NAME)}) Connection Error connecting to {name} [Error: {e}]: {url}"
            )
            return {}
        except requests.exceptions.HTTPError as e:
            get_response = None
            _LOGGER.warning(
                f"({self.get_attr(CONF_NAME)}) HTTP Error connecting to {name} [Error: {e}]: {url}"
            )
            return {}
        except requests.exceptions.Timeout as e:
            get_response = None
            _LOGGER.warning(
                f"({self.get_attr(CONF_NAME)}) Timeout connecting to {name} [Error: {e}]: {url}"
            )
            return {}
        except OSError as e:
            # Includes error code 101, network unreachable
            get_response = None
            _LOGGER.warning(
                f"({self.get_attr(CONF_NAME)}) Network unreachable error when connecting to {name} "
                + f"[Error: {e}]: {url}"
            )
            return {}
        except NewConnectionError as e:
            get_response = None
            _LOGGER.warning(
                f"({self.get_attr(CONF_NAME)}) New Connection Error connecting to {name} "
                + f"[Error: {e}]: {url}"
            )
            return {}
        except Exception as e:
            get_response = None
            _LOGGER.warning(
                f"({self.get_attr(CONF_NAME)}) Unknown Exception connecting to {name} "
                + f"[Error: {e}]: {url}"
            )
            return {}

        get_json_input = {}
        if get_response is not None and get_response:
            get_json_input = get_response.text
            _LOGGER.debug(
                f"({self.get_attr(CONF_NAME)}) {name} Response: {get_json_input}"
            )

        if get_json_input is not None and get_json_input:
            try:
                get_dict = json.loads(get_json_input)
            except json.decoder.JSONDecodeError as e:
                _LOGGER.warning(
                    f"({self.get_attr(CONF_NAME)}) JSON Decode Error with {name} info "
                    + f"[Error: {e}]: {get_json_input}"
                )
                return {}
        if "error_message" in get_dict:
            _LOGGER.warning(
                f"({self.get_attr(CONF_NAME)}) An error occurred contacting the web service for "
                + f"{name}: {get_dict.get('error_message')}"
            )
            return {}
        return get_dict

    def get_map_link(self):

        if self.get_attr(CONF_MAP_PROVIDER) == "google":
            self.set_attr(
                ATTR_MAP_LINK,
                (
                    f"https://maps.google.com/?q={self.get_attr(ATTR_LOCATION_CURRENT)}"
                    + f"&ll={self.get_attr(ATTR_LOCATION_CURRENT)}&z={self.get_attr(CONF_MAP_ZOOM)}"
                ),
            )
        elif self.get_attr(CONF_MAP_PROVIDER) == "osm":
            self.set_attr(
                ATTR_MAP_LINK,
                (
                    f"https://www.openstreetmap.org/?mlat={self.get_attr(ATTR_LATITUDE)}"
                    + f"&mlon={self.get_attr(ATTR_LONGITUDE)}#map={self.get_attr(CONF_MAP_ZOOM)}/"
                    + f"{str(self.get_attr(ATTR_LATITUDE))[:8]}/{str(self.get_attr(ATTR_LONGITUDE))[:9]}"
                ),
            )
        else:
            self.set_attr(
                ATTR_MAP_LINK,
                (
                    "https://maps.apple.com/maps/?q="
                    + f"{self.get_attr(ATTR_LOCATION_CURRENT)}&z={self.get_attr(CONF_MAP_ZOOM)}"
                ),
            )
        _LOGGER.debug(
            f"({self.get_attr(CONF_NAME)}) Map Link Type: {self.get_attr(CONF_MAP_PROVIDER)}"
        )
        _LOGGER.debug(
            f"({self.get_attr(CONF_NAME)}) Map Link URL: {self.get_attr(ATTR_MAP_LINK)}"
        )

    def get_gps_accuracy(self):
        if (
            self._hass.states.get(self.get_attr(CONF_DEVICETRACKER_ID))
            and self._hass.states.get(self.get_attr(CONF_DEVICETRACKER_ID)).attributes
            and ATTR_GPS_ACCURACY
            in self._hass.states.get(self.get_attr(CONF_DEVICETRACKER_ID)).attributes
            and self._hass.states.get(
                self.get_attr(CONF_DEVICETRACKER_ID)
            ).attributes.get(ATTR_GPS_ACCURACY)
            is not None
            and self.is_float(
                self._hass.states.get(
                    self.get_attr(CONF_DEVICETRACKER_ID)
                ).attributes.get(ATTR_GPS_ACCURACY)
            )
        ):
            self.set_attr(
                ATTR_GPS_ACCURACY,
                float(
                    self._hass.states.get(
                        self.get_attr(CONF_DEVICETRACKER_ID)
                    ).attributes.get(ATTR_GPS_ACCURACY)
                ),
            )
        else:
            _LOGGER.debug(
                f"({self.get_attr(CONF_NAME)}) GPS Accuracy attribute not found in: "
                + f"{self.get_attr(CONF_DEVICETRACKER_ID)}"
            )
        proceed_with_update = 1
        # 0: False. 1: True. 2: False, but set direction of travel to stationary

        if not self.is_attr_blank(ATTR_GPS_ACCURACY):
            if self.get_attr(CONF_USE_GPS) and self.get_attr(ATTR_GPS_ACCURACY) == 0:
                proceed_with_update = 0
                # 0: False. 1: True. 2: False, but set direction of travel to stationary
                _LOGGER.info(
                    f"({self.get_attr(CONF_NAME)}) GPS Accuracy is 0.0, not performing update"
                )
            else:
                _LOGGER.debug(
                    f"({self.get_attr(CONF_NAME)}) GPS Accuracy: "
                    + f"{round(self.get_attr(ATTR_GPS_ACCURACY), 3)}"
                )
        return proceed_with_update

    def get_driving_status(self):
        self.clear_attr(ATTR_DRIVING)
        isDriving = False
        if not self.in_zone():
            if self.get_attr(ATTR_DIRECTION_OF_TRAVEL) != "stationary" and (
                self.get_attr(ATTR_PLACE_CATEGORY) == "highway"
                or self.get_attr(ATTR_PLACE_TYPE) == "motorway"
            ):
                isDriving = True
        if isDriving:
            self.set_attr(ATTR_DRIVING, "Driving")

    def parse_osm_dict(self):
        if "type" in self.get_attr(ATTR_OSM_DICT):
            self.set_attr(ATTR_PLACE_TYPE, self.get_attr(ATTR_OSM_DICT).get("type"))
            if self.get_attr(ATTR_PLACE_TYPE) == "yes":
                if "addresstype" in self.get_attr(ATTR_OSM_DICT):
                    self.set_attr(
                        ATTR_PLACE_TYPE,
                        self.get_attr(ATTR_OSM_DICT).get("addresstype"),
                    )
                else:
                    self.clear_attr(ATTR_PLACE_TYPE)
            if "address" in self.get_attr(ATTR_OSM_DICT) and self.get_attr(
                ATTR_PLACE_TYPE
            ) in self.get_attr(ATTR_OSM_DICT).get("address"):
                self.set_attr(
                    ATTR_PLACE_NAME,
                    self.get_attr(ATTR_OSM_DICT)
                    .get("address")
                    .get(self.get_attr(ATTR_PLACE_TYPE)),
                )
        if "category" in self.get_attr(ATTR_OSM_DICT):
            self.set_attr(
                ATTR_PLACE_CATEGORY,
                self.get_attr(ATTR_OSM_DICT).get("category"),
            )
            if "address" in self.get_attr(ATTR_OSM_DICT) and self.get_attr(
                ATTR_PLACE_CATEGORY
            ) in self.get_attr(ATTR_OSM_DICT).get("address"):
                self.set_attr(
                    ATTR_PLACE_NAME,
                    self.get_attr(ATTR_OSM_DICT)
                    .get("address")
                    .get(self.get_attr(ATTR_PLACE_CATEGORY)),
                )
        if (
            "namedetails" in self.get_attr(ATTR_OSM_DICT)
            and self.get_attr(ATTR_OSM_DICT).get("namedetails") is not None
        ):
            if "name" in self.get_attr(ATTR_OSM_DICT).get("namedetails"):
                self.set_attr(
                    ATTR_PLACE_NAME,
                    self.get_attr(ATTR_OSM_DICT).get("namedetails").get("name"),
                )
            if not self.is_attr_blank(CONF_LANGUAGE):
                for language in self.get_attr(CONF_LANGUAGE).split(","):
                    if "name:" + language in self.get_attr(ATTR_OSM_DICT).get(
                        "namedetails"
                    ):
                        self.set_attr(
                            ATTR_PLACE_NAME,
                            self.get_attr(ATTR_OSM_DICT)
                            .get("namedetails")
                            .get("name:" + language),
                        )
                        break
        # if not self.in_zone() and self.get_attr(ATTR_PLACE_NAME) != "house":
        #    self.set_attr(ATTR_NATIVE_VALUE, self.get_attr(ATTR_PLACE_NAME))

        if (
            "address" in self.get_attr(ATTR_OSM_DICT)
            and self.get_attr(ATTR_OSM_DICT).get("address") is not None
        ):
            if "house_number" in self.get_attr(ATTR_OSM_DICT).get("address"):
                self.set_attr(
                    ATTR_STREET_NUMBER,
                    (self.get_attr(ATTR_OSM_DICT).get("address").get("house_number")),
                )
            if "road" in self.get_attr(ATTR_OSM_DICT).get("address"):
                self.set_attr(
                    ATTR_STREET,
                    self.get_attr(ATTR_OSM_DICT).get("address").get("road"),
                )
            if "retail" in self.get_attr(ATTR_OSM_DICT).get("address") and (
                self.is_attr_blank(ATTR_PLACE_NAME)
                or (
                    not self.is_attr_blank(ATTR_PLACE_CATEGORY)
                    and not self.is_attr_blank(ATTR_STREET)
                    and self.get_attr(ATTR_PLACE_CATEGORY) == "highway"
                    and self.get_attr(ATTR_STREET) == self.get_attr(ATTR_PLACE_NAME)
                )
            ):
                self.set_attr(
                    ATTR_PLACE_NAME,
                    self.get_attr(ATTR_OSM_DICT).get("address").get("retail"),
                )
            _LOGGER.debug(
                f"({self.get_attr(CONF_NAME)}) Place Name: "
                + f"{self.get_attr(ATTR_PLACE_NAME)}"
            )

            if "neighbourhood" in self.get_attr(ATTR_OSM_DICT).get("address"):
                self.set_attr(
                    ATTR_PLACE_NEIGHBOURHOOD,
                    self.get_attr(ATTR_OSM_DICT).get("address").get("neighbourhood"),
                )
            elif "hamlet" in self.get_attr(ATTR_OSM_DICT).get("address"):
                self.set_attr(
                    ATTR_PLACE_NEIGHBOURHOOD,
                    self.get_attr(ATTR_OSM_DICT).get("address").get("hamlet"),
                )
            elif "residential" in self.get_attr(ATTR_OSM_DICT).get("address"):
                self.set_attr(
                    ATTR_PLACE_NEIGHBOURHOOD,
                    self.get_attr(ATTR_OSM_DICT).get("address").get("residential"),
                )

            if "city" in self.get_attr(ATTR_OSM_DICT).get("address"):
                self.set_attr(
                    ATTR_CITY,
                    self.get_attr(ATTR_OSM_DICT).get("address").get("city"),
                )
            elif "town" in self.get_attr(ATTR_OSM_DICT).get("address"):
                self.set_attr(
                    ATTR_CITY,
                    self.get_attr(ATTR_OSM_DICT).get("address").get("town"),
                )
            elif "village" in self.get_attr(ATTR_OSM_DICT).get("address"):
                self.set_attr(
                    ATTR_CITY,
                    self.get_attr(ATTR_OSM_DICT).get("address").get("village"),
                )
            elif "township" in self.get_attr(ATTR_OSM_DICT).get("address"):
                self.set_attr(
                    ATTR_CITY,
                    self.get_attr(ATTR_OSM_DICT).get("address").get("township"),
                )
            elif "municipality" in self.get_attr(ATTR_OSM_DICT).get("address"):
                self.set_attr(
                    ATTR_CITY,
                    self.get_attr(ATTR_OSM_DICT).get("address").get("municipality"),
                )
            elif "city_district" in self.get_attr(ATTR_OSM_DICT).get("address"):
                self.set_attr(
                    ATTR_CITY,
                    self.get_attr(ATTR_OSM_DICT).get("address").get("city_district"),
                )
            if not self.is_attr_blank(ATTR_CITY):
                self.set_attr(
                    ATTR_CITY_CLEAN,
                    self.get_attr(ATTR_CITY).replace(" Township", "").strip(),
                )
                if self.get_attr(ATTR_CITY_CLEAN).startswith("City of"):
                    self.set_attr(
                        ATTR_CITY_CLEAN, self.get_attr(ATTR_CITY_CLEAN)[8:] + " City"
                    )

            if "city_district" in self.get_attr(ATTR_OSM_DICT).get("address"):
                self.set_attr(
                    ATTR_POSTAL_TOWN,
                    self.get_attr(ATTR_OSM_DICT).get("address").get("city_district"),
                )
            if "suburb" in self.get_attr(ATTR_OSM_DICT).get("address"):
                self.set_attr(
                    ATTR_POSTAL_TOWN,
                    self.get_attr(ATTR_OSM_DICT).get("address").get("suburb"),
                )
            if "state" in self.get_attr(ATTR_OSM_DICT).get("address"):
                self.set_attr(
                    ATTR_REGION,
                    self.get_attr(ATTR_OSM_DICT).get("address").get("state"),
                )
            if "ISO3166-2-lvl4" in self.get_attr(ATTR_OSM_DICT).get("address"):
                self.set_attr(
                    ATTR_STATE_ABBR,
                    (
                        self.get_attr(ATTR_OSM_DICT)
                        .get("address")
                        .get("ISO3166-2-lvl4")
                        .split("-")[1]
                        .upper()
                    ),
                )
            if "county" in self.get_attr(ATTR_OSM_DICT).get("address"):
                self.set_attr(
                    ATTR_COUNTY,
                    self.get_attr(ATTR_OSM_DICT).get("address").get("county"),
                )
            if "country" in self.get_attr(ATTR_OSM_DICT).get("address"):
                self.set_attr(
                    ATTR_COUNTRY,
                    self.get_attr(ATTR_OSM_DICT).get("address").get("country"),
                )
            if "country_code" in self.get_attr(ATTR_OSM_DICT).get("address"):
                self.set_attr(
                    ATTR_COUNTRY_CODE,
                    self.get_attr(ATTR_OSM_DICT)
                    .get("address")
                    .get("country_code")
                    .upper(),
                )
            if "postcode" in self.get_attr(ATTR_OSM_DICT).get("address"):
                self.set_attr(
                    ATTR_POSTAL_CODE,
                    self.get_attr(ATTR_OSM_DICT).get("address").get("postcode"),
                )
        if "display_name" in self.get_attr(ATTR_OSM_DICT):
            self.set_attr(
                ATTR_FORMATTED_ADDRESS,
                self.get_attr(ATTR_OSM_DICT).get("display_name"),
            )

        if "osm_id" in self.get_attr(ATTR_OSM_DICT):
            self.set_attr(ATTR_OSM_ID, str(self.get_attr(ATTR_OSM_DICT).get("osm_id")))
        if "osm_type" in self.get_attr(ATTR_OSM_DICT):
            self.set_attr(ATTR_OSM_TYPE, self.get_attr(ATTR_OSM_DICT).get("osm_type"))

        if (
            not self.is_attr_blank(ATTR_PLACE_CATEGORY)
            and self.get_attr(ATTR_PLACE_CATEGORY).lower() == "highway"
            and "namedetails" in self.get_attr(ATTR_OSM_DICT)
            and self.get_attr(ATTR_OSM_DICT).get("namedetails") is not None
            and "ref" in self.get_attr(ATTR_OSM_DICT).get("namedetails")
        ):
            street_refs = re.split(
                r"[\;\\\/\,\.\:]",
                self.get_attr(ATTR_OSM_DICT).get("namedetails").get("ref"),
            )
            street_refs = [i for i in street_refs if i.strip()]  # Remove blank strings
            _LOGGER.debug(f"({self.get_attr(CONF_NAME)}) Street Refs: {street_refs}")
            for ref in street_refs:
                if bool(re.search(r"\d", ref)):
                    self.set_attr(ATTR_STREET_REF, ref)
                    break
            if not self.is_attr_blank(ATTR_STREET_REF):
                _LOGGER.debug(
                    f"({self.get_attr(CONF_NAME)}) Street: {self.get_attr(ATTR_STREET)}"
                    + f" / Street Ref: {self.get_attr(ATTR_STREET_REF)}"
                )
        dupe_attributes_check = []
        for attr in PLACE_NAME_DUPLICATE_LIST:
            if not self.is_attr_blank(attr):
                dupe_attributes_check.append(self.get_attr(attr))
        if (
            not self.is_attr_blank(ATTR_PLACE_NAME)
            and self.get_attr(ATTR_PLACE_NAME) not in dupe_attributes_check
        ):
            self.set_attr(ATTR_PLACE_NAME_NO_DUPE, self.get_attr(ATTR_PLACE_NAME))

        _LOGGER.debug(
            f"({self.get_attr(CONF_NAME)}) Entity attributes after parsing OSM Dict: {self._internal_attr}"
        )

    def build_formatted_place(self):
        formatted_place_array = []
        if not self.in_zone():
            if not self.is_attr_blank(ATTR_DRIVING) and "driving" in self.get_attr(
                ATTR_DISPLAY_OPTIONS_LIST
            ):
                formatted_place_array.append(self.get_attr(ATTR_DRIVING))
            # Don't use place name if the same as another attributes
            use_place_name = True
            sensor_attributes_values = []
            for attr in PLACE_NAME_DUPLICATE_LIST:
                if not self.is_attr_blank(attr):
                    sensor_attributes_values.append(self.get_attr(attr))
            # if not self.is_attr_blank(ATTR_PLACE_NAME):
            # _LOGGER.debug(f"({self.get_attr(CONF_NAME)}) Duplicated List [Place Name: {self.get_attr(ATTR_PLACE_NAME)}]: {sensor_attributes_values}")
            if self.is_attr_blank(ATTR_PLACE_NAME):
                use_place_name = False
                # _LOGGER.debug(f"({self.get_attr(CONF_NAME)}) Place Name is None")
            elif self.get_attr(ATTR_PLACE_NAME) in sensor_attributes_values:
                # _LOGGER.debug(f"({self.get_attr(CONF_NAME)}) Not Using Place Name: {self.get_attr(ATTR_PLACE_NAME)}")
                use_place_name = False
            _LOGGER.debug(
                f"({self.get_attr(CONF_NAME)}) use_place_name: {use_place_name}"
            )
            if not use_place_name:
                if (
                    not self.is_attr_blank(ATTR_PLACE_TYPE)
                    and self.get_attr(ATTR_PLACE_TYPE).lower() != "unclassified"
                    and self.get_attr(ATTR_PLACE_CATEGORY).lower() != "highway"
                ):
                    formatted_place_array.append(
                        self.get_attr(ATTR_PLACE_TYPE)
                        .title()
                        .replace("Proposed", "")
                        .replace("Construction", "")
                        .strip()
                    )
                elif (
                    not self.is_attr_blank(ATTR_PLACE_CATEGORY)
                    and self.get_attr(ATTR_PLACE_CATEGORY).lower() != "highway"
                ):
                    formatted_place_array.append(
                        self.get_attr(ATTR_PLACE_CATEGORY).title().strip()
                    )
                street = None
                if self.is_attr_blank(ATTR_STREET) and not self.is_attr_blank(
                    ATTR_STREET_REF
                ):
                    street = self.get_attr(ATTR_STREET_REF).strip()
                    _LOGGER.debug(
                        f"({self.get_attr(CONF_NAME)}) Using street_ref: {street}"
                    )
                elif not self.is_attr_blank(ATTR_STREET):
                    if (
                        not self.is_attr_blank(ATTR_PLACE_CATEGORY)
                        and self.get_attr(ATTR_PLACE_CATEGORY).lower() == "highway"
                        and not self.is_attr_blank(ATTR_PLACE_TYPE)
                        and self.get_attr(ATTR_PLACE_TYPE).lower()
                        in ["motorway", "trunk"]
                        and not self.is_attr_blank(ATTR_STREET_REF)
                    ):
                        street = self.get_attr(ATTR_STREET_REF).strip()
                        _LOGGER.debug(
                            f"({self.get_attr(CONF_NAME)}) Using street_ref: {street}"
                        )
                    else:
                        street = self.get_attr(ATTR_STREET).strip()
                        _LOGGER.debug(
                            f"({self.get_attr(CONF_NAME)}) Using street: {street}"
                        )
                if street and self.is_attr_blank(ATTR_STREET_NUMBER):
                    formatted_place_array.append(street)
                elif street and not self.is_attr_blank(ATTR_STREET_NUMBER):
                    formatted_place_array.append(
                        f"{str(self.get_attr(ATTR_STREET_NUMBER)).strip()} {street}"
                    )
                if (
                    not self.is_attr_blank(ATTR_PLACE_TYPE)
                    and self.get_attr(ATTR_PLACE_TYPE).lower() == "house"
                    and not self.is_attr_blank(ATTR_PLACE_NEIGHBOURHOOD)
                ):
                    formatted_place_array.append(
                        self.get_attr(ATTR_PLACE_NEIGHBOURHOOD).strip()
                    )

            else:
                formatted_place_array.append(self.get_attr(ATTR_PLACE_NAME).strip())
            if not self.is_attr_blank(ATTR_CITY):
                formatted_place_array.append(
                    self.get_attr(ATTR_CITY).replace(" Township", "").strip()
                )
            elif not self.is_attr_blank(ATTR_COUNTY):
                formatted_place_array.append(self.get_attr(ATTR_COUNTY).strip())
            if not self.is_attr_blank(ATTR_STATE_ABBR):
                formatted_place_array.append(self.get_attr(ATTR_STATE_ABBR))
        else:
            formatted_place_array.append(
                self.get_attr(ATTR_DEVICETRACKER_ZONE_NAME).strip()
            )
        formatted_place = ", ".join(item for item in formatted_place_array)
        formatted_place = formatted_place.replace("\n", " ").replace("  ", " ").strip()
        self.set_attr(ATTR_FORMATTED_PLACE, formatted_place)

    def build_from_advanced_options(self, curr_options):
        _LOGGER.debug(
            f"({self.get_attr(CONF_NAME)}) [adv_options] Options: {curr_options}"
        )
        if curr_options.count("[") != curr_options.count("]"):
            _LOGGER.error(
                f"({self.get_attr(CONF_NAME)}) [adv_options] Bracket Count Mismatch: {curr_options}"
            )
            return
        elif curr_options.count("(") != curr_options.count(")"):
            _LOGGER.error(
                f"({self.get_attr(CONF_NAME)}) [adv_options] Parenthesis Count Mismatch: {curr_options}"
            )
            return
        incl = []
        excl = []
        incl_attr = {}
        excl_attr = {}
        none_opt = None
        next_opt = None
        if curr_options is None or not curr_options:
            return
        elif "[" in curr_options or "(" in curr_options:
            # _LOGGER.debug(f"({self.get_attr(CONF_NAME)}) [adv_options] Options has a [ or ( and optional ,")
            comma_num = curr_options.find(",")
            bracket_num = curr_options.find("[")
            paren_num = curr_options.find("(")
            if (
                comma_num != -1
                and (bracket_num == -1 or comma_num < bracket_num)
                and (paren_num == -1 or comma_num < paren_num)
            ):
                # Comma is first symbol
                # _LOGGER.debug(f"({self.get_attr(CONF_NAME)}) [adv_options] Comma is First")
                opt = curr_options[:comma_num]
                _LOGGER.debug(
                    f"({self.get_attr(CONF_NAME)}) [adv_options] Option: {opt}"
                )
                if opt is not None and opt:
                    ret_state = self.get_option_state(opt.strip())
                    if ret_state is not None and ret_state:
                        self.adv_options_state_list.append(ret_state)
                        _LOGGER.debug(
                            f"({self.get_attr(CONF_NAME)}) [adv_options] Updated state list: "
                            + f"{self.adv_options_state_list}"
                        )
                next_opt = curr_options[(comma_num + 1):]
                _LOGGER.debug(
                    f"({self.get_attr(CONF_NAME)}) [adv_options] Next Options: {next_opt}"
                )
                if next_opt is not None and next_opt:
                    self.build_from_advanced_options(next_opt.strip())
                    # _LOGGER.debug(f"({self.get_attr(CONF_NAME)}) [adv_options] Back from recursion")
                return
            elif (
                bracket_num != -1
                and (comma_num == -1 or bracket_num < comma_num)
                and (paren_num == -1 or bracket_num < paren_num)
            ):
                # Bracket is first symbol
                # _LOGGER.debug(f"({self.get_attr(CONF_NAME)}) [adv_options] Bracket is First")
                opt = curr_options[:bracket_num]
                _LOGGER.debug(
                    f"({self.get_attr(CONF_NAME)}) [adv_options] Option: {opt}"
                )
                none_opt, next_opt = self.parse_bracket(curr_options[bracket_num:])
                if (
                    next_opt is not None
                    and next_opt
                    and len(next_opt) > 1
                    and next_opt[0] == "("
                ):
                    # Parse Parenthesis
                    incl, excl, incl_attr, excl_attr, next_opt = self.parse_parens(
                        next_opt
                    )

                if opt is not None and opt:
                    ret_state = self.get_option_state(
                        opt.strip(), incl, excl, incl_attr, excl_attr
                    )
                    if ret_state is not None and ret_state:
                        self.adv_options_state_list.append(ret_state)
                        _LOGGER.debug(
                            f"({self.get_attr(CONF_NAME)}) [adv_options] Updated state list: "
                            + f"{self.adv_options_state_list}"
                        )
                    elif none_opt is not None and none_opt:
                        self.build_from_advanced_options(none_opt.strip())
                        # _LOGGER.debug(f"({self.get_attr(CONF_NAME)}) [adv_options] Back from recursion")

                if (
                    next_opt is not None
                    and next_opt
                    and len(next_opt) > 1
                    and next_opt[0] == ","
                ):
                    next_opt = next_opt[1:]
                    _LOGGER.debug(
                        f"({self.get_attr(CONF_NAME)}) [adv_options] Next Options: {next_opt}"
                    )
                    if next_opt is not None and next_opt:
                        self.build_from_advanced_options(next_opt.strip())
                        # _LOGGER.debug(f"({self.get_attr(CONF_NAME)}) [adv_options] Back from recursion")
                return
            elif (
                paren_num != -1
                and (comma_num == -1 or paren_num < comma_num)
                and (bracket_num == -1 or paren_num < bracket_num)
            ):
                # Parenthesis is first symbol
                # _LOGGER.debug(f"({self.get_attr(CONF_NAME)}) [adv_options] Parenthesis is First")
                opt = curr_options[:paren_num]
                _LOGGER.debug(
                    f"({self.get_attr(CONF_NAME)}) [adv_options] Option: {opt}"
                )
                incl, excl, incl_attr, excl_attr, next_opt = self.parse_parens(
                    curr_options[paren_num:]
                )
                if (
                    next_opt is not None
                    and next_opt
                    and len(next_opt) > 1
                    and next_opt[0] == "["
                ):
                    # Parse Bracket
                    none_opt, next_opt = self.parse_bracket(next_opt)

                if opt is not None and opt:
                    ret_state = self.get_option_state(
                        opt.strip(), incl, excl, incl_attr, excl_attr
                    )
                    if ret_state is not None and ret_state:
                        self.adv_options_state_list.append(ret_state)
                        _LOGGER.debug(
                            f"({self.get_attr(CONF_NAME)}) [adv_options] Updated state list: "
                            + f"{self.adv_options_state_list}"
                        )
                    elif none_opt is not None and none_opt:
                        self.build_from_advanced_options(none_opt.strip())
                        # _LOGGER.debug(f"({self.get_attr(CONF_NAME)}) [adv_options] Back from recursion")

                if (
                    next_opt is not None
                    and next_opt
                    and len(next_opt) > 1
                    and next_opt[0] == ","
                ):
                    next_opt = next_opt[1:]
                    _LOGGER.debug(
                        f"({self.get_attr(CONF_NAME)}) [adv_options] Next Options: {next_opt}"
                    )
                    if next_opt is not None and next_opt:
                        self.build_from_advanced_options(next_opt.strip())
                        # _LOGGER.debug(f"({self.get_attr(CONF_NAME)}) [adv_options] Back from recursion")
                return
            return
        elif "," in curr_options:
            # _LOGGER.debug(f"({self.get_attr(CONF_NAME)}) [adv_options] Options has , but no [ or (, splitting")
            for opt in curr_options.split(","):
                if opt is not None and opt:
                    ret_state = self.get_option_state(opt.strip())
                    if ret_state is not None and ret_state:
                        self.adv_options_state_list.append(ret_state)
                        _LOGGER.debug(
                            f"({self.get_attr(CONF_NAME)}) [adv_options] Updated state list: "
                            + f"{self.adv_options_state_list}"
                        )
            return
        else:
            # _LOGGER.debug(f"({self.get_attr(CONF_NAME)}) [adv_options] Options should just be a single term")
            ret_state = self.get_option_state(curr_options.strip())
            if ret_state is not None and ret_state:
                self.adv_options_state_list.append(ret_state)
                _LOGGER.debug(
                    f"({self.get_attr(CONF_NAME)}) [adv_options] Updated state list: "
                    + f"{self.adv_options_state_list}"
                )
            return
        return

    def parse_parens(self, curr_options):
        incl = []
        excl = []
        incl_attr = {}
        excl_attr = {}
        incl_excl_list = []
        empty_paren = False
        next_opt = None
        paren_count = 1
        close_paren_num = 0
        last_comma = -1
        if curr_options[0] == "(":
            curr_options = curr_options[1:]
        if curr_options[0] == ")":
            empty_paren = True
            close_paren_num = 0
        else:
            for i, c in enumerate(curr_options):
                if c in [",", ")"] and paren_count == 1:
                    incl_excl_list.append(curr_options[(last_comma + 1): i].strip())
                    last_comma = i
                if c == "(":
                    paren_count += 1
                elif c == ")":
                    paren_count -= 1
                if paren_count == 0:
                    close_paren_num = i
                    break

        if close_paren_num > 0 and paren_count == 0 and incl_excl_list:
            # _LOGGER.debug(f"({self.get_attr(CONF_NAME)}) [parse_parens] incl_excl_list: {incl_excl_list}")
            paren_first = True
            paren_incl = True
            for item in incl_excl_list:
                if paren_first:
                    paren_first = False
                    if item == "-":
                        paren_incl = False
                        # _LOGGER.debug(f"({self.get_attr(CONF_NAME)}) [parse_parens] excl")
                        continue
                    # else:
                    #    _LOGGER.debug(f"({self.get_attr(CONF_NAME)}) [parse_parens] incl")
                    if item == "+":
                        continue
                # _LOGGER.debug(f"({self.get_attr(CONF_NAME)}) [parse_parens] item: {item}")
                if item is not None and item:
                    if "(" in item:
                        if (
                            ")" not in item
                            or item.count("(") > 1
                            or item.count(")") > 1
                        ):
                            _LOGGER.error(
                                f"({self.get_attr(CONF_NAME)}) [parse_parens] Parenthesis Mismatch: {item}"
                            )
                            continue
                        paren_attr = item[: item.find("(")]
                        paren_attr_first = True
                        paren_attr_incl = True
                        paren_attr_list = []
                        for attr_item in item[
                            (item.find("(") + 1): item.find(")")
                        ].split(","):

                            if paren_attr_first:
                                paren_attr_first = False
                                if attr_item == "-":
                                    paren_attr_incl = False
                                    # _LOGGER.debug(f"({self.get_attr(CONF_NAME)}) [parse_parens] attr_excl")
                                    continue
                                # else:
                                # _LOGGER.debug(f"({self.get_attr(CONF_NAME)}) [parse_parens] attr_incl")
                                if attr_item == "+":
                                    continue
                            # _LOGGER.debug(f"({self.get_attr(CONF_NAME)}) [parse_parens] attr: {paren_attr} / item: {attr_item}")
                            paren_attr_list.append(str(attr_item).strip().lower())
                        if paren_attr_incl:
                            incl_attr.update({paren_attr: paren_attr_list})
                        else:
                            excl_attr.update({paren_attr: paren_attr_list})
                    elif paren_incl:
                        incl.append(str(item).strip().lower())
                    else:
                        excl.append(str(item).strip().lower())

        elif not empty_paren:
            _LOGGER.error(
                f"({self.get_attr(CONF_NAME)}) [parse_parens] Parenthesis Mismatch: {curr_options}"
            )
        next_opt = curr_options[(close_paren_num + 1):]
        _LOGGER.debug(
            f"({self.get_attr(CONF_NAME)}) [parse_parens] Raw Next Options: {next_opt}"
        )
        return incl, excl, incl_attr, excl_attr, next_opt

    def parse_bracket(self, curr_options):
        _LOGGER.debug(
            f"({self.get_attr(CONF_NAME)}) [parse_bracket] Options: {curr_options}"
        )
        empty_bracket = False
        none_opt = None
        next_opt = None
        bracket_count = 1
        close_bracket_num = 0
        if curr_options[0] == "[":
            curr_options = curr_options[1:]
        if curr_options[0] == "]":
            empty_bracket = True
            close_bracket_num = 0
            bracket_count = 0
        else:
            for i, c in enumerate(curr_options):
                if c == "[":
                    bracket_count += 1
                elif c == "]":
                    bracket_count -= 1
                if bracket_count == 0:
                    close_bracket_num = i
                    break

        if empty_bracket or (close_bracket_num > 0 and bracket_count == 0):
            none_opt = curr_options[:close_bracket_num].strip()
            _LOGGER.debug(
                f"({self.get_attr(CONF_NAME)}) [parse_bracket] None Options: {none_opt}"
            )
            next_opt = curr_options[(close_bracket_num + 1):].strip()
            _LOGGER.debug(
                f"({self.get_attr(CONF_NAME)}) [parse_bracket] Raw Next Options: {next_opt}"
            )
        else:
            _LOGGER.error(
                f"({self.get_attr(CONF_NAME)}) [parse_bracket] Bracket Mismatch Error: {curr_options}"
            )
        return none_opt, next_opt

    def get_option_state(
        self, opt, incl=None, excl=None, incl_attr=None, excl_attr=None
    ):
        incl = [] if incl is None else incl
        excl = [] if excl is None else excl
        incl_attr = {} if incl_attr is None else incl_attr
        excl_attr = {} if excl_attr is None else excl_attr
        if opt is not None and opt:
            opt = str(opt).lower().strip()
        _LOGGER.debug(f"({self.get_attr(CONF_NAME)}) [get_option_state] Option: {opt}")
        out = self.get_attr(DISPLAY_OPTIONS_MAP.get(opt))
        if (
            DISPLAY_OPTIONS_MAP.get(opt)
            in [ATTR_DEVICETRACKER_ZONE, ATTR_DEVICETRACKER_ZONE_NAME]
            and not self.in_zone()
        ):
            out = None
        _LOGGER.debug(f"({self.get_attr(CONF_NAME)}) [get_option_state] State: {out}")
        # _LOGGER.debug(f"({self.get_attr(CONF_NAME)}) [get_option_state] incl list: {incl}")
        # _LOGGER.debug(f"({self.get_attr(CONF_NAME)}) [get_option_state] excl list: {excl}")
        # _LOGGER.debug(f"({self.get_attr(CONF_NAME)}) [get_option_state] incl_attr dict: {incl_attr}")
        # _LOGGER.debug(f"({self.get_attr(CONF_NAME)}) [get_option_state] excl_attr dict: {excl_attr}")
        if out is not None and out:
            if incl and str(out).strip().lower() not in incl:
                out = None
            elif excl and str(out).strip().lower() in excl:
                out = None
            if incl_attr:
                for attr, states in incl_attr.items():
                    # _LOGGER.debug(f"({self.get_attr(CONF_NAME)}) [get_option_state] incl_attr: {attr} / State: {self.get_attr(DISPLAY_OPTIONS_MAP.get(attr))}")
                    # _LOGGER.debug(f"({self.get_attr(CONF_NAME)}) [get_option_state] incl_states: {states}")
                    if (
                        self.is_attr_blank(DISPLAY_OPTIONS_MAP.get(attr))
                        or self.get_attr(DISPLAY_OPTIONS_MAP.get(attr)) not in states
                    ):
                        out = None
            if excl_attr:
                for attr, states in excl_attr.items():
                    # _LOGGER.debug(f"({self.get_attr(CONF_NAME)}) [get_option_state] excl_attr: {attr} / State: {self.get_attr(DISPLAY_OPTIONS_MAP.get(attr))}")
                    # _LOGGER.debug(f"({self.get_attr(CONF_NAME)}) [get_option_state] excl_states: {states}")
                    if self.get_attr(DISPLAY_OPTIONS_MAP.get(attr)) in states:
                        out = None
            _LOGGER.debug(
                f"({self.get_attr(CONF_NAME)}) [get_option_state] State after incl/excl: {out}"
            )
        if out is not None and out:
            if out == out.lower() and (
                DISPLAY_OPTIONS_MAP.get(opt) == ATTR_DEVICETRACKER_ZONE_NAME
                or DISPLAY_OPTIONS_MAP.get(opt) == ATTR_PLACE_TYPE
                or DISPLAY_OPTIONS_MAP.get(opt) == ATTR_PLACE_CATEGORY
            ):
                out = out.title()
            out = out.strip()
            if (
                DISPLAY_OPTIONS_MAP.get(opt) == ATTR_STREET
                or DISPLAY_OPTIONS_MAP.get(opt) == ATTR_STREET_REF
            ):
                self.street_i = self.temp_i
                # _LOGGER.debug(f"({self.get_attr(CONF_NAME)}) [get_option_state] street_i: {self.street_i}")
            if DISPLAY_OPTIONS_MAP.get(opt) == ATTR_STREET_NUMBER:
                self.street_num_i = self.temp_i
                # _LOGGER.debug(f"({self.get_attr(CONF_NAME)}) [get_option_state] street_num_i: {self.street_num_i}")
            self.temp_i += 1
            return out
        else:
            return None

    def compile_state_from_advanced_options(self):
        self.street_num_i += 1
        first = True
        for i, out in enumerate(self.adv_options_state_list):
            if out is not None and out:
                out = out.strip()
                if first:
                    self.set_attr(ATTR_NATIVE_VALUE, str(out))
                    first = False
                else:
                    if i == self.street_i and i == self.street_num_i:
                        self.set_attr(
                            ATTR_NATIVE_VALUE, f"{self.get_attr(ATTR_NATIVE_VALUE)} "
                        )
                    else:
                        self.set_attr(
                            ATTR_NATIVE_VALUE, f"{self.get_attr(ATTR_NATIVE_VALUE)}, "
                        )
                    self.set_attr(
                        ATTR_NATIVE_VALUE, f"{self.get_attr(ATTR_NATIVE_VALUE)}{out}"
                    )

        _LOGGER.debug(
            f"({self.get_attr(CONF_NAME)}) New State from Advanced Display Options: "
            + f"{self.get_attr(ATTR_NATIVE_VALUE)}"
        )

    def build_state_from_display_options(self):
        # Options:  "formatted_place, driving, zone, zone_name, place_name, place, street_number, street, city, county, state, postal_code, country, formatted_address, do_not_show_not_home"

        display_options = self.get_attr(ATTR_DISPLAY_OPTIONS_LIST)
        _LOGGER.debug(
            f"({self.get_attr(CONF_NAME)}) Building State from Display Options: "
            + f"{self.get_attr(ATTR_DISPLAY_OPTIONS)}"
        )

        user_display = []
        if "driving" in display_options and not self.is_attr_blank(ATTR_DRIVING):
            user_display.append(self.get_attr(ATTR_DRIVING))

        if (
            "zone_name" in display_options
            and not self.is_attr_blank(ATTR_DEVICETRACKER_ZONE_NAME)
            and (self.in_zone() or "do_not_show_not_home" not in display_options)
        ):
            user_display.append(self.get_attr(ATTR_DEVICETRACKER_ZONE_NAME))
        elif (
            "zone" in display_options
            and not self.is_attr_blank(ATTR_DEVICETRACKER_ZONE)
            and (self.in_zone() or "do_not_show_not_home" not in display_options)
        ):
            user_display.append(self.get_attr(ATTR_DEVICETRACKER_ZONE))

        if "place_name" in display_options and not self.is_attr_blank(ATTR_PLACE_NAME):
            user_display.append(self.get_attr(ATTR_PLACE_NAME))
        if "place" in display_options:
            if not self.is_attr_blank(ATTR_PLACE_NAME) and self.get_attr(
                ATTR_PLACE_NAME
            ) != self.get_attr(ATTR_STREET):
                user_display.append(self.get_attr(ATTR_PLACE_NAME))
            if (
                not self.is_attr_blank(ATTR_PLACE_CATEGORY)
                and self.get_attr(ATTR_PLACE_CATEGORY).lower() != "place"
            ):
                user_display.append(self.get_attr(ATTR_PLACE_CATEGORY))
            if (
                not self.is_attr_blank(ATTR_PLACE_TYPE)
                and self.get_attr(ATTR_PLACE_TYPE).lower() != "yes"
            ):
                user_display.append(self.get_attr(ATTR_PLACE_TYPE))
            if not self.is_attr_blank(ATTR_PLACE_NEIGHBOURHOOD):
                user_display.append(self.get_attr(ATTR_PLACE_NEIGHBOURHOOD))
            if not self.is_attr_blank(ATTR_STREET_NUMBER):
                user_display.append(self.get_attr(ATTR_STREET_NUMBER))
            if not self.is_attr_blank(ATTR_STREET):
                user_display.append(self.get_attr(ATTR_STREET))
        else:
            if "street_number" in display_options and not self.is_attr_blank(
                ATTR_STREET_NUMBER
            ):
                user_display.append(self.get_attr(ATTR_STREET_NUMBER))
            if "street" in display_options and not self.is_attr_blank(ATTR_STREET):
                user_display.append(self.get_attr(ATTR_STREET))
        if "city" in display_options and not self.is_attr_blank(ATTR_CITY):
            user_display.append(self.get_attr(ATTR_CITY))
        if "county" in display_options and not self.is_attr_blank(ATTR_COUNTY):
            user_display.append(self.get_attr(ATTR_COUNTY))
        if "state" in display_options and not self.is_attr_blank(ATTR_REGION):
            user_display.append(self.get_attr(ATTR_REGION))
        elif "region" in display_options and not self.is_attr_blank(ATTR_REGION):
            user_display.append(self.get_attr(ATTR_REGION))
        if "postal_code" in display_options and not self.is_attr_blank(
            ATTR_POSTAL_CODE
        ):
            user_display.append(self.get_attr(ATTR_POSTAL_CODE))
        if "country" in display_options and not self.is_attr_blank(ATTR_COUNTRY):
            user_display.append(self.get_attr(ATTR_COUNTRY))
        if "formatted_address" in display_options and not self.is_attr_blank(
            ATTR_FORMATTED_ADDRESS
        ):
            user_display.append(self.get_attr(ATTR_FORMATTED_ADDRESS))

        if "do_not_reorder" in display_options:
            user_display = []
            display_options.remove("do_not_reorder")
            for option in display_options:
                if option == "state":
                    target_option = "region"
                if option == "place_neighborhood":
                    target_option = "place_neighbourhood"
                if option in locals():
                    user_display.append(target_option)

        if user_display:
            self.set_attr(ATTR_NATIVE_VALUE, ", ".join(item for item in user_display))
        _LOGGER.debug(
            f"({self.get_attr(CONF_NAME)}) New State from Display Options: {self.get_attr(ATTR_NATIVE_VALUE)}"
        )

    def get_extended_attr(self):
        if not self.is_attr_blank(ATTR_OSM_ID) and not self.is_attr_blank(
            ATTR_OSM_TYPE
        ):
            if self.get_attr(ATTR_OSM_TYPE).lower() == "node":
                osm_type_abbr = "N"
            elif self.get_attr(ATTR_OSM_TYPE).lower() == "way":
                osm_type_abbr = "W"
            elif self.get_attr(ATTR_OSM_TYPE).lower() == "relation":
                osm_type_abbr = "R"

            osm_details_url = (
                "https://nominatim.openstreetmap.org/details.php?osmtype="
                + f"{osm_type_abbr}&osmid={self.get_attr(ATTR_OSM_ID)}"
                + "&linkedplaces=1&hierarchy=1&group_hierarchy=1&limit=1&format=json"
                + f"&email={self.get_attr(CONF_API_KEY) if self.is_attr_blank(CONF_API_KEY) else ''}"
                + f"&accept-language={self.get_attr(CONF_LANGUAGE) if not self.is_attr_blank(CONF_LANGUAGE) else ''}"
            )
            self.set_attr(
                ATTR_OSM_DETAILS_DICT,
                self.get_dict_from_url(osm_details_url, "OpenStreetMaps Details"),
            )

            if not self.is_attr_blank(ATTR_OSM_DETAILS_DICT):
                # _LOGGER.debug(f"({self.get_attr(CONF_NAME)}) OSM Details Dict: {osm_details_dict}")

                if (
                    not self.is_attr_blank(ATTR_OSM_DETAILS_DICT)
                    and "extratags" in self.get_attr(ATTR_OSM_DETAILS_DICT)
                    and "wikidata"
                    in self.get_attr(ATTR_OSM_DETAILS_DICT).get("extratags")
                ):
                    self.set_attr(
                        ATTR_WIKIDATA_ID,
                        self.get_attr(ATTR_OSM_DETAILS_DICT)
                        .get("extratags")
                        .get("wikidata"),
                    )

                self.set_attr(ATTR_WIKIDATA_DICT, {})
                if not self.is_attr_blank(ATTR_WIKIDATA_ID):
                    wikidata_url = f"https://www.wikidata.org/wiki/Special:EntityData/{self.get_attr(ATTR_WIKIDATA_ID)}.json"
                    self.set_attr(
                        ATTR_WIKIDATA_DICT,
                        self.get_dict_from_url(wikidata_url, "Wikidata"),
                    )

    def fire_event_data(self, prev_last_place_name):
        _LOGGER.debug(f"({self.get_attr(CONF_NAME)}) Building Event Data")
        event_data = {}
        if not self.is_attr_blank(CONF_NAME):
            event_data.update({"entity": self.get_attr(CONF_NAME)})
        if not self.is_attr_blank(ATTR_PREVIOUS_STATE):
            event_data.update({"from_state": self.get_attr(ATTR_PREVIOUS_STATE)})
        if not self.is_attr_blank(ATTR_NATIVE_VALUE):
            event_data.update({"to_state": self.get_attr(ATTR_NATIVE_VALUE)})

        for attr in EVENT_ATTRIBUTE_LIST:
            if not self.is_attr_blank(attr):
                event_data.update({attr: self.get_attr(attr)})

        if (
            not self.is_attr_blank(ATTR_LAST_PLACE_NAME)
            and self.get_attr(ATTR_LAST_PLACE_NAME) != prev_last_place_name
        ):
            event_data.update(
                {ATTR_LAST_PLACE_NAME: self.get_attr(ATTR_LAST_PLACE_NAME)}
            )

        if self.get_attr(CONF_EXTENDED_ATTR):
            for attr in EXTENDED_ATTRIBUTE_LIST:
                if not self.is_attr_blank(attr):
                    event_data.update({attr: self.get_attr(attr)})

        self._hass.bus.fire(EVENT_TYPE, event_data)
        _LOGGER.debug(
            f"({self.get_attr(CONF_NAME)}) Event Details [event_type: {DOMAIN}_state_update]: {event_data}"
        )
        _LOGGER.info(
            f"({self.get_attr(CONF_NAME)}) Event Fired [event_type: {DOMAIN}_state_update]"
        )

    def write_sensor_to_json(self):
        sensor_attributes = copy.deepcopy(self._internal_attr)
        for k, v in list(sensor_attributes.items()):
            if isinstance(v, (datetime)):
                # _LOGGER.debug(f"({self.get_attr(CONF_NAME)}) Removing Sensor Attribute: {k}")
                sensor_attributes.pop(k)
        # _LOGGER.debug(f"({self.get_attr(CONF_NAME)}) Sensor Attributes to Save: {sensor_attributes}")
        try:
            with open(
                os.path.join(PLACES_JSON_FOLDER, self.get_attr(ATTR_JSON_FILENAME)),
                "w",
            ) as jsonfile:
                json.dump(sensor_attributes, jsonfile)
        except OSError as e:
            _LOGGER.debug(
                f"({self.get_attr(CONF_NAME)}) OSError writing sensor to JSON "
                + f"({self.get_attr(ATTR_JSON_FILENAME)}): {e}"
            )
        except Exception as e:
            _LOGGER.debug(
                f"({self.get_attr(CONF_NAME)}) Unknown Exception writing sensor to JSON "
                + f"({self.get_attr(ATTR_JSON_FILENAME)}): {e}"
            )

    def get_initial_last_place_name(self):
        _LOGGER.debug(
            f"({self.get_attr(CONF_NAME)}) Previous State: {self.get_attr(ATTR_PREVIOUS_STATE)}"
        )
        _LOGGER.debug(
            f"({self.get_attr(CONF_NAME)}) Previous last_place_name: {self.get_attr(ATTR_LAST_PLACE_NAME)}"
        )

        if not self.in_zone():
            # Previously Not in a Zone
            if not self.is_attr_blank(ATTR_PLACE_NAME):
                # If place name is set
                self.set_attr(ATTR_LAST_PLACE_NAME, self.get_attr(ATTR_PLACE_NAME))
                _LOGGER.debug(
                    f"({self.get_attr(CONF_NAME)}) Previous place is Place Name, "
                    + f"last_place_name is set: {self.get_attr(ATTR_LAST_PLACE_NAME)}"
                )
            else:
                # If blank, keep previous last_place_name
                _LOGGER.debug(
                    f"({self.get_attr(CONF_NAME)}) Previous Place Name is None, keeping prior"
                )
        else:
            # Previously In a Zone
            self.set_attr(
                ATTR_LAST_PLACE_NAME, self.get_attr(ATTR_DEVICETRACKER_ZONE_NAME)
            )
            _LOGGER.debug(
                f"({self.get_attr(CONF_NAME)}) Previous Place is Zone: {self.get_attr(ATTR_LAST_PLACE_NAME)}"
            )
        _LOGGER.debug(
            f"({self.get_attr(CONF_NAME)}) last_place_name (Initial): {self.get_attr(ATTR_LAST_PLACE_NAME)}"
        )

    def update_coordinates_and_distance(self):
        last_distance_traveled_m = self.get_attr(ATTR_DISTANCE_FROM_HOME_M)
        proceed_with_update = 1
        # 0: False. 1: True. 2: False, but set direction of travel to stationary

        if not self.is_attr_blank(ATTR_LATITUDE) and not self.is_attr_blank(
            ATTR_LONGITUDE
        ):
            self.set_attr(
                ATTR_LOCATION_CURRENT,
                f"{self.get_attr(ATTR_LATITUDE)},{self.get_attr(ATTR_LONGITUDE)}",
            )
        if not self.is_attr_blank(ATTR_LATITUDE_OLD) and not self.is_attr_blank(
            ATTR_LONGITUDE_OLD
        ):
            self.set_attr(
                ATTR_LOCATION_PREVIOUS,
                f"{self.get_attr(ATTR_LATITUDE_OLD)},{self.get_attr(ATTR_LONGITUDE_OLD)}",
            )
        if not self.is_attr_blank(ATTR_HOME_LATITUDE) and not self.is_attr_blank(
            ATTR_HOME_LONGITUDE
        ):
            self.set_attr(
                ATTR_HOME_LOCATION,
                f"{self.get_attr(ATTR_HOME_LATITUDE)},{self.get_attr(ATTR_HOME_LONGITUDE)}",
            )

        if (
            not self.is_attr_blank(ATTR_LATITUDE)
            and not self.is_attr_blank(ATTR_LONGITUDE)
            and not self.is_attr_blank(ATTR_HOME_LATITUDE)
            and not self.is_attr_blank(ATTR_HOME_LONGITUDE)
        ):
            self.set_attr(
                ATTR_DISTANCE_FROM_HOME_M,
                distance(
                    float(self.get_attr(ATTR_LATITUDE)),
                    float(self.get_attr(ATTR_LONGITUDE)),
                    float(self.get_attr(ATTR_HOME_LATITUDE)),
                    float(self.get_attr(ATTR_HOME_LONGITUDE)),
                ),
            )
            if not self.is_attr_blank(ATTR_DISTANCE_FROM_HOME_M):
                self.set_attr(
                    ATTR_DISTANCE_FROM_HOME_KM,
                    round(self.get_attr(ATTR_DISTANCE_FROM_HOME_M) / 1000, 3),
                )
                self.set_attr(
                    ATTR_DISTANCE_FROM_HOME_MI,
                    round(self.get_attr(ATTR_DISTANCE_FROM_HOME_M) / 1609, 3),
                )

            if not self.is_attr_blank(ATTR_LATITUDE_OLD) and not self.is_attr_blank(
                ATTR_LONGITUDE_OLD
            ):
                self.set_attr(
                    ATTR_DISTANCE_TRAVELED_M,
                    distance(
                        float(self.get_attr(ATTR_LATITUDE)),
                        float(self.get_attr(ATTR_LONGITUDE)),
                        float(self.get_attr(ATTR_LATITUDE_OLD)),
                        float(self.get_attr(ATTR_LONGITUDE_OLD)),
                    ),
                )
                if not self.is_attr_blank(ATTR_DISTANCE_TRAVELED_M):
                    self.set_attr(
                        ATTR_DISTANCE_TRAVELED_MI,
                        round(self.get_attr(ATTR_DISTANCE_TRAVELED_M) / 1609, 3),
                    )

                # if self.get_attr(ATTR_DISTANCE_TRAVELED_M) <= 100:  # in meters
                #    self.set_attr(ATTR_DIRECTION_OF_TRAVEL, "stationary")
                # elif last_distance_traveled_m > self.get_attr(ATTR_DISTANCE_FROM_HOME_M):
                if last_distance_traveled_m > self.get_attr(ATTR_DISTANCE_FROM_HOME_M):
                    self.set_attr(ATTR_DIRECTION_OF_TRAVEL, "towards home")
                elif last_distance_traveled_m < self.get_attr(
                    ATTR_DISTANCE_FROM_HOME_M
                ):
                    self.set_attr(ATTR_DIRECTION_OF_TRAVEL, "away from home")
                else:
                    self.set_attr(ATTR_DIRECTION_OF_TRAVEL, "stationary")
            else:
                self.set_attr(ATTR_DIRECTION_OF_TRAVEL, "stationary")
                self.set_attr(ATTR_DISTANCE_TRAVELED_M, 0)
                self.set_attr(ATTR_DISTANCE_TRAVELED_MI, 0)

            _LOGGER.debug(
                f"({self.get_attr(CONF_NAME)}) Previous Location: {self.get_attr(ATTR_LOCATION_PREVIOUS)}"
            )
            _LOGGER.debug(
                f"({self.get_attr(CONF_NAME)}) Current Location: {self.get_attr(ATTR_LOCATION_CURRENT)}"
            )
            _LOGGER.debug(
                f"({self.get_attr(CONF_NAME)}) Home Location: {self.get_attr(ATTR_HOME_LOCATION)}"
            )
            _LOGGER.info(
                f"({self.get_attr(CONF_NAME)}) Distance from home "
                + f"[{(self.get_attr(CONF_HOME_ZONE)).split('.')[1]}]: "
                + f"{self.get_attr(ATTR_DISTANCE_FROM_HOME_KM)} km"
            )
            _LOGGER.info(
                f"({self.get_attr(CONF_NAME)}) Travel Direction: {self.get_attr(ATTR_DIRECTION_OF_TRAVEL)}"
            )
            _LOGGER.info(
                f"({self.get_attr(CONF_NAME)}) Meters traveled since last update: "
                + f"{round(self.get_attr(ATTR_DISTANCE_TRAVELED_M), 1)}"
            )
        else:
            proceed_with_update = 0
            # 0: False. 1: True. 2: False, but set direction of travel to stationary
            _LOGGER.info(
                f"({self.get_attr(CONF_NAME)}) Problem with updated lat/long, not performing update: "
                + f"old_latitude={self.get_attr(ATTR_LATITUDE_OLD)}"
                + f", old_longitude={self.get_attr(ATTR_LONGITUDE_OLD)}"
                + f", new_latitude={self.get_attr(ATTR_LATITUDE)}"
                + f", new_longitude={self.get_attr(ATTR_LONGITUDE)}"
                + f", home_latitude={self.get_attr(ATTR_HOME_LATITUDE)}"
                + f", home_longitude={self.get_attr(ATTR_HOME_LONGITUDE)}"
            )
        return proceed_with_update

    def finalize_last_place_name(self, prev_last_place_name=None):
        if self.get_attr(ATTR_INITIAL_UPDATE):
            self.set_attr(ATTR_LAST_PLACE_NAME, prev_last_place_name)
            _LOGGER.debug(
                f"({self.get_attr(CONF_NAME)}) Runnining initial update after load, using prior last_place_name"
            )
        elif self.get_attr(ATTR_LAST_PLACE_NAME) == self.get_attr(
            ATTR_PLACE_NAME
        ) or self.get_attr(ATTR_LAST_PLACE_NAME) == self.get_attr(
            ATTR_DEVICETRACKER_ZONE_NAME
        ):
            # If current place name/zone are the same as previous, keep older last_place_name
            self.set_attr(ATTR_LAST_PLACE_NAME, prev_last_place_name)
            _LOGGER.debug(
                f"({self.get_attr(CONF_NAME)}) Initial last_place_name is same as new: place_name="
                + f"{self.get_attr(ATTR_PLACE_NAME)} or devicetracker_zone_name="
                + f"{self.get_attr(ATTR_DEVICETRACKER_ZONE_NAME)}, keeping previous last_place_name"
            )
        else:
            _LOGGER.debug(
                f"({self.get_attr(CONF_NAME)}) Keeping initial last_place_name"
            )
        _LOGGER.info(
            f"({self.get_attr(CONF_NAME)}) last_place_name: {self.get_attr(ATTR_LAST_PLACE_NAME)}"
        )

    def do_update(self, reason):
        """Get the latest data and updates the states."""

        if self._hass.config.time_zone is not None:
            now = datetime.now(tz=ZoneInfo(str(self._hass.config.time_zone)))
        else:
            now = datetime.now()
        previous_attr = copy.deepcopy(self._internal_attr)

        _LOGGER.info(f"({self.get_attr(CONF_NAME)}) Starting Update...")
        self.check_for_updated_entity_name()
        self.cleanup_attributes()
        # _LOGGER.debug(f"({self.get_attr(CONF_NAME)}) Previous entity attributes: {self._internal_attr}")
        if not self.is_attr_blank(ATTR_NATIVE_VALUE) and self.get_attr(CONF_SHOW_TIME):
            self.set_attr(
                ATTR_PREVIOUS_STATE, str(self.get_attr(ATTR_NATIVE_VALUE)[:-14])
            )
        else:
            self.set_attr(ATTR_PREVIOUS_STATE, self.get_attr(ATTR_NATIVE_VALUE))
        if self.is_float(self.get_attr(ATTR_LATITUDE)):
            self.set_attr(ATTR_LATITUDE_OLD, str(self.get_attr(ATTR_LATITUDE)))
        if self.is_float(self.get_attr(ATTR_LONGITUDE)):
            self.set_attr(ATTR_LONGITUDE_OLD, str(self.get_attr(ATTR_LONGITUDE)))
        prev_last_place_name = self.get_attr(ATTR_LAST_PLACE_NAME)

        _LOGGER.info(
            f"({self.get_attr(CONF_NAME)}) Calling update for "
            + f"{self.get_attr(CONF_DEVICETRACKER_ID)} due to: {reason}"
        )

        if self.is_float(
            self._hass.states.get(self.get_attr(CONF_DEVICETRACKER_ID)).attributes.get(
                CONF_LATITUDE
            )
        ):
            self.set_attr(
                ATTR_LATITUDE,
                str(
                    self._hass.states.get(
                        self.get_attr(CONF_DEVICETRACKER_ID)
                    ).attributes.get(CONF_LATITUDE)
                ),
            )
        if self.is_float(
            self._hass.states.get(self.get_attr(CONF_DEVICETRACKER_ID)).attributes.get(
                CONF_LONGITUDE
            )
        ):
            self.set_attr(
                ATTR_LONGITUDE,
                str(
                    self._hass.states.get(
                        self.get_attr(CONF_DEVICETRACKER_ID)
                    ).attributes.get(CONF_LONGITUDE)
                ),
            )

        proceed_with_update = self.get_gps_accuracy()
        if proceed_with_update == 1:
            # 0: False. 1: True. 2: False, but set direction of travel to stationary
            self.get_initial_last_place_name()
            self.get_zone_details()
            proceed_with_update = self.update_coordinates_and_distance()

        if proceed_with_update == 1:
            # 0: False. 1: True. 2: False, but set direction of travel to stationary
            proceed_with_update = self.determine_if_update_needed(reason)

        if proceed_with_update == 1:
            # 0: False. 1: True. 2: False, but set direction of travel to stationary
            _LOGGER.info(
                f"({self.get_attr(CONF_NAME)}) Meets criteria, proceeding with OpenStreetMap query"
            )

            _LOGGER.info(
                f"({self.get_attr(CONF_NAME)}) DeviceTracker Zone: {self.get_attr(ATTR_DEVICETRACKER_ZONE)}"
                # + f" / Skipped Updates: {self.get_attr(ATTR_UPDATES_SKIPPED)}"
            )

            self._reset_attributes()
            self.get_map_link()

            osm_url = (
                "https://nominatim.openstreetmap.org/reverse?format=jsonv2&lat="
                + f"{self.get_attr(ATTR_LATITUDE)}&lon={self.get_attr(ATTR_LONGITUDE)}"
                + f"&accept-language={self.get_attr(CONF_LANGUAGE) if not self.is_attr_blank(CONF_LANGUAGE) else ''}"
                + "&addressdetails=1&namedetails=1&zoom=18&limit=1"
                + f"&email={self.get_attr(CONF_API_KEY) if not self.is_attr_blank(CONF_API_KEY) else ''}"
            )

            self.set_attr(
                ATTR_OSM_DICT, self.get_dict_from_url(osm_url, "OpenStreetMaps")
            )
            if not self.is_attr_blank(ATTR_OSM_DICT):

                self.parse_osm_dict()
                self.finalize_last_place_name(prev_last_place_name)

                display_options = []
                if not self.is_attr_blank(ATTR_DISPLAY_OPTIONS):
                    options_array = self.get_attr(ATTR_DISPLAY_OPTIONS).split(",")
                    for option in options_array:
                        display_options.append(option.strip())
                self.set_attr(ATTR_DISPLAY_OPTIONS_LIST, display_options)

                self.get_driving_status()

                if "formatted_place" in display_options:
                    self.build_formatted_place()
                    self.set_attr(
                        ATTR_NATIVE_VALUE, self.get_attr(ATTR_FORMATTED_PLACE)
                    )
                    _LOGGER.debug(
                        f"({self.get_attr(CONF_NAME)}) New State using formatted_place: "
                        + f"{self.get_attr(ATTR_NATIVE_VALUE)}"
                    )

                elif any(
                    ext in self.get_attr(ATTR_DISPLAY_OPTIONS)
                    for ext in ["(", ")", "[", "]"]
                ):
                    # Replace place option with expanded definition
                    # temp_opt = self.get_attr(ATTR_DISPLAY_OPTIONS)
                    # re.sub(
                    #    r"place(?=[\[\(\]\)\,\s])",
                    #    "place_name,place_category(-,place),place_type(-,yes),neighborhood,street_number,street",
                    #    temp_opt,
                    # )
                    # self.set_attr(ATTR_DISPLAY_OPTIONS, temp_opt)
                    self.clear_attr(ATTR_DISPLAY_OPTIONS_LIST)
                    display_options = None
                    self.adv_options_state_list = []
                    self.street_num_i = -1
                    self.street_i = -1
                    self.temp_i = 0
                    _LOGGER.debug(
                        f"({self.get_attr(CONF_NAME)}) Initial Advanced Display Options: "
                        + f"{self.get_attr(ATTR_DISPLAY_OPTIONS)}"
                    )

                    self.build_from_advanced_options(
                        self.get_attr(ATTR_DISPLAY_OPTIONS)
                    )
                    _LOGGER.debug(
                        f"({self.get_attr(CONF_NAME)}) Back from initial advanced build: "
                        + f"{self.adv_options_state_list}"
                    )
                    self.compile_state_from_advanced_options()
                elif not self.in_zone():
                    self.build_state_from_display_options()
                elif (
                    "zone" in display_options
                    and not self.is_attr_blank(ATTR_DEVICETRACKER_ZONE)
                ) or self.is_attr_blank(ATTR_DEVICETRACKER_ZONE_NAME):
                    self.set_attr(
                        ATTR_NATIVE_VALUE, self.get_attr(ATTR_DEVICETRACKER_ZONE)
                    )
                    _LOGGER.debug(
                        f"({self.get_attr(CONF_NAME)}) New State from DeviceTracker Zone: "
                        + f"{self.get_attr(ATTR_NATIVE_VALUE)}"
                    )
                elif not self.is_attr_blank(ATTR_DEVICETRACKER_ZONE_NAME):
                    self.set_attr(
                        ATTR_NATIVE_VALUE, self.get_attr(ATTR_DEVICETRACKER_ZONE_NAME)
                    )
                    _LOGGER.debug(
                        f"({self.get_attr(CONF_NAME)}) New State from DeviceTracker Zone Name: "
                        + f"{self.get_attr(ATTR_NATIVE_VALUE)}"
                    )
                current_time = f"{now.hour:02}:{now.minute:02}"
                self.set_attr(
                    ATTR_LAST_CHANGED, str(now.isoformat(sep=" ", timespec="seconds"))
                )

                # Final check to see if the New State is different from the Previous State and should update or not.
                # If not, attributes are reset to what they were before the update started.

                if (
                    (
                        not self.is_attr_blank(ATTR_PREVIOUS_STATE)
                        and not self.is_attr_blank(ATTR_NATIVE_VALUE)
                        and self.get_attr(ATTR_PREVIOUS_STATE).lower().strip()
                        != self.get_attr(ATTR_NATIVE_VALUE).lower().strip()
                        and self.get_attr(ATTR_PREVIOUS_STATE)
                        .replace(" ", "")
                        .lower()
                        .strip()
                        != self.get_attr(ATTR_NATIVE_VALUE).lower().strip()
                        and self.get_attr(ATTR_PREVIOUS_STATE).lower().strip()
                        != self.get_attr(ATTR_DEVICETRACKER_ZONE).lower().strip()
                    )
                    or self.is_attr_blank(ATTR_PREVIOUS_STATE)
                    or self.is_attr_blank(ATTR_NATIVE_VALUE)
                    or self.get_attr(ATTR_INITIAL_UPDATE)
                ):

                    if self.get_attr(CONF_EXTENDED_ATTR):
                        self.get_extended_attr()
                    self.set_attr(ATTR_SHOW_DATE, False)
                    self.cleanup_attributes()
                    if not self.is_attr_blank(ATTR_NATIVE_VALUE):
                        if self.get_attr(CONF_SHOW_TIME):
                            self.set_attr(
                                ATTR_NATIVE_VALUE,
                                self.get_attr(ATTR_NATIVE_VALUE)[: 255 - 14]
                                + " (since "
                                + current_time
                                + ")",
                            )
                        else:
                            self.set_attr(
                                ATTR_NATIVE_VALUE,
                                self.get_attr(ATTR_NATIVE_VALUE)[:255],
                            )
                        _LOGGER.info(
                            f"({self.get_attr(CONF_NAME)}) New State: {self.get_attr(ATTR_NATIVE_VALUE)}"
                        )
                    else:
                        self.clear_attr(ATTR_NATIVE_VALUE)
                        _LOGGER.warning(
                            f"({self.get_attr(CONF_NAME)}) New State is None"
                        )
                    if not self.is_attr_blank(ATTR_NATIVE_VALUE):
                        self._attr_native_value = self.get_attr(ATTR_NATIVE_VALUE)
                    else:
                        self._attr_native_value = None
                    self.fire_event_data(prev_last_place_name)
                    self.set_attr(ATTR_INITIAL_UPDATE, False)
                    self.write_sensor_to_json()
                else:
                    self._internal_attr = previous_attr
                    _LOGGER.info(
                        f"({self.get_attr(CONF_NAME)}) No entity update needed, Previous State = New State"
                    )
                    _LOGGER.debug(
                        f"({self.get_attr(CONF_NAME)}) Reverting attributes back to before the update started"
                    )

                    changed_diff_sec = self.get_seconds_from_last_change(now)
                    if (
                        self.get_attr(ATTR_DIRECTION_OF_TRAVEL) != "stationary"
                        and changed_diff_sec >= 60
                    ):
                        self.change_dot_to_stationary(now, changed_diff_sec)
                    if (
                        self.get_attr(CONF_SHOW_TIME)
                        and changed_diff_sec >= 86399
                        and self.get_attr(ATTR_SHOW_DATE) is False
                    ):
                        self.change_show_time_to_date()
        else:
            self._internal_attr = previous_attr
            _LOGGER.debug(
                f"({self.get_attr(CONF_NAME)}) Reverting attributes back to before the update started"
            )

            changed_diff_sec = self.get_seconds_from_last_change(now)
            if (
                proceed_with_update == 2
                and self.get_attr(ATTR_DIRECTION_OF_TRAVEL) != "stationary"
                and changed_diff_sec >= 60
            ):
                # 0: False. 1: True. 2: False, but set direction of travel to stationary
                self.change_dot_to_stationary(now, changed_diff_sec)
            if (
                self.get_attr(CONF_SHOW_TIME)
                and changed_diff_sec >= 86399
                and self.get_attr(ATTR_SHOW_DATE) is False
            ):
                self.change_show_time_to_date()

        self.set_attr(
            ATTR_LAST_UPDATED, str(now.isoformat(sep=" ", timespec="seconds"))
        )
        # _LOGGER.debug(f"({self.get_attr(CONF_NAME)}) Final entity attributes: {self._internal_attr}")
        _LOGGER.info(f"({self.get_attr(CONF_NAME)}) End of Update")

    def change_dot_to_stationary(self, now, changed_diff_sec):
        self.set_attr(ATTR_DIRECTION_OF_TRAVEL, "stationary")
        self.set_attr(
            ATTR_LAST_CHANGED, str(now.isoformat(sep=" ", timespec="seconds"))
        )
        self.write_sensor_to_json()
        _LOGGER.debug(
            f"({self.get_attr(CONF_NAME)}) Updating direction of travel to stationary (Last changed "
            + f"{int(changed_diff_sec)} seconds ago)"
        )

    def change_show_time_to_date(self):
        if not self.is_attr_blank(ATTR_NATIVE_VALUE) and self.get_attr(CONF_SHOW_TIME):
            localedate = str(locale.nl_langinfo(locale.D_FMT)).replace(" ", "")
            if localedate.lower().endswith("%y"):
                localemmdd = localedate[:-3]
            elif localedate.lower().startswith("%y"):
                localemmdd = localedate[3:]
            else:
                localemmdd = "%m/%d"
            mmddstring = (
                datetime.fromisoformat(self.get_attr(ATTR_LAST_CHANGED))
                .strftime(f"{localemmdd}")
                .replace(" ", "")[:5]
            )
            self.set_attr(
                ATTR_NATIVE_VALUE,
                f"{self.get_attr(ATTR_NATIVE_VALUE)[: -14]}" + f" (since {mmddstring})",
            )

            if not self.is_attr_blank(ATTR_NATIVE_VALUE):
                self._attr_native_value = self.get_attr(ATTR_NATIVE_VALUE)
            else:
                self._attr_native_value = None
            self.set_attr(ATTR_SHOW_DATE, True)
            self.write_sensor_to_json()
            _LOGGER.debug(
                f"({self.get_attr(CONF_NAME)}) Updating state to show date instead of time since last change"
            )
            _LOGGER.debug(
                f"({self.get_attr(CONF_NAME)}) New State: {self.get_attr(ATTR_NATIVE_VALUE)}"
            )

    def get_seconds_from_last_change(self, now):
        if self.is_attr_blank(ATTR_LAST_CHANGED):
            return 3600
        try:
            last_changed = datetime.fromisoformat(self.get_attr(ATTR_LAST_CHANGED))
        except (TypeError, ValueError) as e:
            _LOGGER.warning(
                f"Error converting Last Changed date/time ({self.get_attr(ATTR_LAST_CHANGED)}) "
                + f"into datetime: {repr(e)}"
            )
            return 3600
        else:
            try:
                changed_diff_sec = (now - last_changed).total_seconds()
            except TypeError:
                try:
                    changed_diff_sec = (datetime.now() - last_changed).total_seconds()
                except (TypeError, OverflowError) as e:
                    _LOGGER.warning(
                        f"Error calculating the seconds between last change to now: {repr(e)}"
                    )
                    return 3600
            except OverflowError as e:
                _LOGGER.warning(
                    f"Error calculating the seconds between last change to now: {repr(e)}"
                )
                return 3600
            return changed_diff_sec

    def _reset_attributes(self):
        """Resets attributes."""
        for attr in RESET_ATTRIBUTE_LIST:
            self.clear_attr(attr)
        # self.set_attr(ATTR_UPDATES_SKIPPED, 0)
        self.cleanup_attributes()<|MERGE_RESOLUTION|>--- conflicted
+++ resolved
@@ -182,13 +182,9 @@
         _LOGGER.debug(
             f"({name}) [Init] System Locale Date Format: {str(locale.nl_langinfo(locale.D_FMT))}"
         )
-<<<<<<< HEAD
         _LOGGER.debug(f"({name}) [Init] HASS TimeZone: {hass.config.time_zone}")
-        self._warn_if_device_tracker_prob = True
-=======
 
         self._warn_if_device_tracker_prob = False
->>>>>>> c5fc90a7
         self._internal_attr = {}
         self.set_attr(ATTR_INITIAL_UPDATE, True)
         self._config = config
